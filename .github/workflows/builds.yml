name: Builds

on:
  push:
  pull_request:
    branches:
      - main
      - 'release/**'

env:
  CTEST_OUTPUT_ON_FAILURE: 1
  HOMEBREW_NO_INSTALL_CLEANUP: 1
  CCACHE_DIR: ${{ github.workspace }}/ccache
  CCACHE_MAXSIZE: 500M
  CCACHE_KEY_SUFFIX: r1

jobs:
  lcg:
    runs-on: ubuntu-latest
    container: ghcr.io/acts-project/${{ matrix.image }}:v29
    strategy:
      matrix:
        image:
          - centos7-lcg100-gcc10
          - centos7-lcg101-gcc11
          - centos8-lcg100-gcc10
          - centos8-lcg101-gcc11
    env:
      SETUP: source /opt/lcg_view/setup.sh
      INSTALL_DIR: ${{ github.workspace }}/install
      ACTS_LOG_FAILURE_THRESHOLD: WARNING
    steps:
      - uses: actions/checkout@v3

      - name: Cache build
        uses: actions/cache@v3
        with:
          path: ${{ github.workspace }}/ccache
          key: ${{ runner.os  }}-ccache-${{ matrix.image }}_${{ env.CCACHE_KEY_SUFFIX }}_${{ github.sha }}
          restore-keys: |
            ${{ runner.os  }}-ccache-${{ matrix.image }}_${{ env.CCACHE_KEY_SUFFIX }}_

      - name: Configure
        # setting CMAKE_CXX_STANDARD=17 is a workaround for a bug in the
        # dd4hep CMake configuration that gets triggered on recent CMake
        # versions 
        run: >
          ${SETUP} &&
          cmake -B build -S .
          -GNinja
          -DCMAKE_CXX_COMPILER_LAUNCHER=ccache
          -DCMAKE_BUILD_TYPE=Release
          -DCMAKE_CXX_FLAGS=-Werror
          -DCMAKE_CXX_STANDARD=17
          -DCMAKE_INSTALL_PREFIX="${INSTALL_DIR}"
          -DACTS_LOG_FAILURE_THRESHOLD=WARNING
          -DACTS_BUILD_EXAMPLES_PYTHON_BINDINGS=ON
          -DACTS_FORCE_ASSERTIONS=ON
          -DACTS_BUILD_EXAMPLES=ON
<<<<<<< HEAD
          -DACTS_BUILD_PLUGIN_DD4HEP=OFF
=======
          -DACTS_BUILD_PLUGIN_DD4HEP=ON
>>>>>>> 0fd1e896
          -DACTS_BUILD_PLUGIN_TGEO=ON
          -DACTS_BUILD_PLUGIN_IDENTIFICATION=ON
          -DACTS_BUILD_PLUGIN_JSON=ON
          -DACTS_BUILD_FATRAS=ON
          -DACTS_BUILD_PLUGIN_LEGACY=ON
          -DACTS_BUILD_PLUGIN_AUTODIFF=ON
          -DACTS_BUILD_BENCHMARKS=ON
          -DACTS_BUILD_UNITTESTS=ON
          -DACTS_BUILD_INTEGRATIONTESTS=ON
<<<<<<< HEAD
          -DACTS_BUILD_EXAMPLES_DD4HEP=OFF
=======
          -DACTS_BUILD_EXAMPLES_DD4HEP=ON
>>>>>>> 0fd1e896
          -DACTS_BUILD_PLUGIN_EDM4HEP=OFF
          -DACTS_BUILD_EXAMPLES_GEANT4=ON
          -DACTS_BUILD_EXAMPLES_HEPMC3=ON
          -DACTS_BUILD_EXAMPLES_PYTHIA8=ON
          -DACTS_BUILD_FATRAS_GEANT4=ON
          -DACTS_BUILD_FATRAS=ON
          -DACTS_BUILD_ALIGNMENT=ON
          -DACTS_BUILD_ANALYSIS_APPS=ON

      - name: Build
        run: ${SETUP} && cmake --build build --

      - name: Unit tests
        run: ${SETUP} && cmake --build build -- test

      - name: Integration tests
        run: ${SETUP} && cmake --build build -- integrationtests

      - name: Install
        run: ${SETUP} && cmake --build build -- install

      - uses: actions/upload-artifact@v3
        with:
          name: acts-${{ matrix.image }}
          path: ${{ env.INSTALL_DIR }}

      - name: Downstream configure
        run: >
          ${SETUP} &&
          cmake -B build-downstream -S Tests/DownstreamProject
          -GNinja
          -DCMAKE_BUILD_TYPE=Release
          -DCMAKE_CXX_FLAGS=-Werror
          -DCMAKE_CXX_STANDARD=17
          -DCMAKE_PREFIX_PATH="${INSTALL_DIR}"
          -DDD4HEP=OFF

      - name: Downstream build
        run: ${SETUP} && cmake --build build-downstream --

      - name: Downstream run
        run: ${SETUP} && ./build-downstream/bin/ShowActsVersion

  linux_ubuntu:
    runs-on: ubuntu-latest
    container: ghcr.io/acts-project/ubuntu2004:v29
    env:
      INSTALL_DIR: ${{ github.workspace }}/install
      ACTS_LOG_FAILURE_THRESHOLD: WARNING
    steps:
      - name: Install git lfs
        run: apt-get install -y git-lfs

      - uses: actions/checkout@v3
        with:
          submodules: true
          lfs: true

      - name: Cache build
        uses: actions/cache@v3
        with:
          path: ${{ github.workspace }}/ccache
          key: ${{ runner.os  }}-ccache-linux_ubuntu_${{ env.CCACHE_KEY_SUFFIX }}_${{ github.sha }}
          restore-keys: |
            ${{ runner.os  }}-ccache-linux_ubuntu_${{ env.CCACHE_KEY_SUFFIX }}_

      - name: Configure
        # setting CMAKE_CXX_STANDARD=17 is a workaround for a bug in the
        # dd4hep CMake configuration that gets triggered on recent CMake
        # versions 
        run: >
          cmake -B build -S .
          -GNinja
          -DCMAKE_CXX_COMPILER_LAUNCHER=ccache
          -DCMAKE_BUILD_TYPE=Release
          -DCMAKE_CXX_FLAGS=-Werror
          -DCMAKE_CXX_STANDARD=17
          -DCMAKE_INSTALL_PREFIX="${INSTALL_DIR}"
          -DACTS_ENABLE_LOG_FAILURE_THRESHOLD=ON 
          -DACTS_BUILD_EVERYTHING=ON
          -DACTS_BUILD_ODD=ON
          -DACTS_BUILD_EXAMPLES_PYTHON_BINDINGS=ON
          -DACTS_BUILD_EXAMPLES_EDM4HEP=ON
          -DACTS_FORCE_ASSERTIONS=ON
          -DACTS_BUILD_ANALYSIS_APPS=ON

      - name: Build
        run: cmake --build build --

      - name: Unit tests
        run: cmake --build build -- test

      - name: Integration tests
        run: cmake --build build -- integrationtests

      - name: Install
        run: cmake --build build -- install

      - name: Package build
        run: tar czf build.tar.gz -C build . 

      - uses: actions/upload-artifact@v3
        with:
          name: acts-linux-ubuntu
          path: build.tar.gz

      - name: Downstream configure
        run: >
          cmake -B build-downstream -S Tests/DownstreamProject
          -GNinja
          -DCMAKE_BUILD_TYPE=Release
          -DCMAKE_CXX_FLAGS=-Werror
          -DCMAKE_CXX_STANDARD=17
          -DCMAKE_PREFIX_PATH="${INSTALL_DIR}"

      - name: Downstream build
        run: cmake --build build-downstream --

      - name: Downstream run
        run: ./build-downstream/bin/ShowActsVersion

  linux_examples_test:
    runs-on: ubuntu-latest
    container: ghcr.io/acts-project/ubuntu2004:v29
    needs: [linux_ubuntu]
    steps:
      - name: Install git lfs
        run: apt-get install -y git-lfs

      - uses: actions/checkout@v3
        with:
          submodules: true
          lfs: true

      - uses: actions/download-artifact@v3
        with:
          name: acts-linux-ubuntu

      - name: Unpack build
        run: mkdir build && tar xf build.tar.gz -C build

      - name: Examples
        shell: bash
        run: >
          export LD_LIBRARY_PATH=$PWD/build/thirdparty/OpenDataDetector/factory:$LD_LIBRARY_PATH
          && source /usr/local/bin/thisdd4hep_only.sh
          && ./CI/run_examples.sh

      - name: Python level tests
        shell: bash
        run: >
          /usr/local/bin/download_geant4_data.sh
          && source /usr/local/bin/thisroot.sh
          && source /usr/local/bin/thisdd4hep_only.sh
          && source /usr/local/bin/geant4.sh
          && source build/python/setup.sh
          && export LD_LIBRARY_PATH=$PWD/build/thirdparty/OpenDataDetector/factory:$LD_LIBRARY_PATH
          && pip3 install -r Examples/Python/tests/requirements.txt
          && pytest -rFsv

  linux_physmon:
    runs-on: ubuntu-latest
    container: ghcr.io/acts-project/ubuntu2004:v29
    needs: [linux_ubuntu]

    steps:
      - name: Install git lfs
        run: apt-get install -y git-lfs

      - uses: actions/checkout@v3
        with:
          submodules: true
          lfs: true

      - uses: actions/download-artifact@v3
        with:
          name: acts-linux-ubuntu

      - name: Unpack build
        run: mkdir build && tar xf build.tar.gz -C build

      - name: Physics performance checks
        shell: bash
        run: >
          echo "::group::Dependencies"
          && git config --global safe.directory "$GITHUB_WORKSPACE"
          && pip3 install histcmp==0.4.4
          && /usr/local/bin/download_geant4_data.sh
          && source /usr/local/bin/thisroot.sh
          && source /usr/local/bin/thisdd4hep_only.sh
          && source /usr/local/bin/geant4.sh
          && source build/python/setup.sh
          && export LD_LIBRARY_PATH=$PWD/build/thirdparty/OpenDataDetector/factory:$LD_LIBRARY_PATH
          && echo "::endgroup::"
          && export PYTHONPATH="${PYTHONPATH}":"${GITHUB_WORKSPACE}/Examples/Scripts/Python"
          && CI/physmon/phys_perf_mon.sh physmon

      - uses: actions/upload-artifact@v3
        if: always()
        with:
          name: physmon
          path: physmon

  linux_ubuntu_extra:
    runs-on: ubuntu-latest
    strategy:
      matrix:
        image: 
          - ubuntu2204
          - ubuntu2204_clang
    container: ghcr.io/acts-project/${{ matrix.image }}:v29
    env:
      INSTALL_DIR: ${{ github.workspace }}/install
      ACTS_LOG_FAILURE_THRESHOLD: WARNING
    steps:
      - name: Install git lfs
        run: apt-get install -y git-lfs

      - uses: actions/checkout@v3
        with:
          submodules: true
          lfs: true

      - name: Cache build
        uses: actions/cache@v3
        with:
          path: ${{ github.workspace }}/ccache
          key: ${{ runner.os  }}-ccache-linux_${{ matrix.image }}_${{ env.CCACHE_KEY_SUFFIX }}_${{ github.sha }}
          restore-keys: |
            ${{ runner.os  }}-ccache-linux_${{ matrix.image }}_${{ env.CCACHE_KEY_SUFFIX }}_


      - name: Configure
        # setting CMAKE_CXX_STANDARD=17 is a workaround for a bug in the
        # dd4hep CMake configuration that gets triggered on recent CMake
        # versions 
        run: >
          cmake -B build -S .
          -GNinja
          -DCMAKE_CXX_COMPILER_LAUNCHER=ccache
          -DCMAKE_BUILD_TYPE=Release
          -DCMAKE_CXX_FLAGS=-Werror
          -DCMAKE_CXX_STANDARD=17
          -DCMAKE_INSTALL_PREFIX="${INSTALL_DIR}"
          -DACTS_ENABLE_LOG_FAILURE_THRESHOLD=ON 
          -DACTS_BUILD_EVERYTHING=ON
          -DACTS_BUILD_ODD=ON
          -DACTS_BUILD_EXAMPLES_PYTHON_BINDINGS=ON
          -DACTS_BUILD_EXAMPLES_EDM4HEP=ON
          -DACTS_FORCE_ASSERTIONS=ON
          -DACTS_BUILD_ANALYSIS_APPS=ON

      - name: Build
        run: cmake --build build --

      - name: Unit tests
        run: cmake --build build -- test

      - name: Integration tests
        run: cmake --build build -- integrationtests

      - name: Install
        run: cmake --build build -- install

      - name: Downstream configure
        run: >
          cmake -B build-downstream -S Tests/DownstreamProject
          -GNinja
          -DCMAKE_BUILD_TYPE=Release
          -DCMAKE_CXX_FLAGS=-Werror
          -DCMAKE_CXX_STANDARD=17
          -DCMAKE_PREFIX_PATH="${INSTALL_DIR}"

      - name: Downstream build
        run: cmake --build build-downstream --

      - name: Downstream run
        run: ./build-downstream/bin/ShowActsVersion

  linux-nodeps:
    runs-on: ubuntu-latest
    container: ghcr.io/acts-project/${{ matrix.image }}:v29
    strategy:
      matrix:
        image:
          # Note: We only want the centos8 base here, and so we do not
          # setup the lcg environment below
          - centos8-lcg100-gcc10
    env:
      # NOTE: we setup the ROOT from LCG even though this is a
      # "nodeps" build. This is because we want to test that the boost
      # dependency is handled correctly when building the examples
      # (same for tbb below). ROOT is available from the "epel"
      # official centos8 repo, but to save hundreds of MB's of package
      # download we simply use lcg for this one package.
      SETUP: source /opt/lcg/ROOT/v6.24.00-e7098/x86_64-centos8-gcc10-opt/bin/thisroot.sh
      PRELOAD: export LD_PRELOAD=/opt/lcg/gcc/10/x86_64-centos8/lib64/libstdc++.so.6
      INSTALL_DIR: ${{ github.workspace }}/install
    steps:
      - uses: actions/checkout@v2
      - name: Install dependencies
          # Install tbb-devel also to build the examples
        run: >
          dnf -y install ninja-build tbb-devel ccache

      - name: Cache build
        uses: actions/cache@v3
        with:
          path: ${{ github.workspace }}/ccache
          key: ${{ runner.os  }}-ccache-linux-nodeps_${{ env.CCACHE_KEY_SUFFIX }}_${{ github.sha }}
          restore-keys: |
            ${{ runner.os  }}-ccache-linux-nodeps_${{ env.CCACHE_KEY_SUFFIX }}_

      - name: Configure
        run: >
          cmake -B build -S .
          -GNinja
          -DCMAKE_CXX_COMPILER_LAUNCHER=$(find / -type f -name "ccache")
          -DCMAKE_BUILD_TYPE=Release
          -DCMAKE_CXX_FLAGS=-Werror
          -DCMAKE_INSTALL_PREFIX="${INSTALL_DIR}"
          -DACTS_BUILD_UNITTESTS=ON
          -DACTS_BUILD_INTEGRATIONTESTS=ON
          -DACTS_LOG_FAILURE_THRESHOLD=WARNING
          -DACTS_FORCE_ASSERTIONS=ON
          -DACTS_USE_SYSTEM_BOOST=OFF
          -DACTS_USE_SYSTEM_EIGEN3=OFF
          -DACTS_BUILD_PLUGIN_JSON=ON
      - name: Build
        run: ${SETUP} && ( cmake --build build -- || cmake --build build -- )
      - name: Unit tests
        run: ${SETUP} && ${PRELOAD} && cmake --build build -- test
      - name: Integration tests
        run: ${SETUP} && cmake --build build -- integrationtests
      - name: Install
        run: ${SETUP} && cmake --build build -- install
      # For some reasons, this version of ROOT complains that it
      # cannot find the nlohmann::json config before we even installed
      # it. So we have to do the examples in separate step.
      - name: Configure Examples
        run: >
          ${SETUP} &&
          cmake -B build -S .
          -GNinja
          -DCMAKE_BUILD_TYPE=Release
          -DCMAKE_CXX_FLAGS=-Werror
          -DCMAKE_INSTALL_PREFIX="${INSTALL_DIR}"
          -DACTS_LOG_FAILURE_THRESHOLD=WARNING
          -DACTS_FORCE_ASSERTIONS=ON
          -DACTS_USE_SYSTEM_BOOST=OFF
          -DACTS_USE_SYSTEM_EIGEN3=OFF
          -DACTS_BUILD_EXAMPLES=ON
      - name: Build Examples
        run: ${SETUP} && cmake --build build --
      - name: Install Examples
        run: ${SETUP} && cmake --build build -- install
      - name: Run Examples
        # Run a single example to be sure that the boost dependencies
        # got linked correctly
        run: ${SETUP} && ${PRELOAD} && "${INSTALL_DIR}/bin/ActsExampleHelloWorld" -n 1
      - name: Downstream configure
        run: >
          ${SETUP} &&
          cmake -B build-downstream-nodeps -S Tests/DownstreamProjectNodeps
          -GNinja
          -DCMAKE_BUILD_TYPE=Release
          -DCMAKE_CXX_FLAGS=-Werror
          -DCMAKE_PREFIX_PATH="${INSTALL_DIR}"
      - name: Downstream build
        run: cmake --build build-downstream-nodeps --
      - name: Downstream run
        run: ./build-downstream-nodeps/bin/ShowActsVersion
             && CI/check_boost_eigen_versions.sh ./build-downstream-nodeps/bin/ShowActsVersion

  macos:
    runs-on: macos-11
    env:
      INSTALL_DIR: ${{ github.workspace }}/install
    steps:
      - uses: actions/checkout@v3
        with:
          submodules: true
          lfs: true

      - name: Install dependencies
        run: >
          brew install cmake eigen ninja ccache
          && sudo mkdir /usr/local/acts
          && sudo chown $USER /usr/local/acts
          && wget --verbose --progress=dot:giga --continue --retry-connrefused --tries=5 --timeout=2 -O deps.tar.gz https://acts.web.cern.ch/ci/macOS/deps.f2b4e25.tar.gz
          && tar -xf deps.tar.gz -C /usr/local/acts

      - name: Cache build
        uses: actions/cache@v3
        with:
          path: ${{ github.workspace }}/ccache
          key: ${{ runner.os  }}-ccache_${{ env.CCACHE_KEY_SUFFIX }}_${{ github.sha }}
          restore-keys: |
            ${{ runner.os  }}-ccache_${{ env.CCACHE_KEY_SUFFIX }}_

      - name: Configure
        # setting CMAKE_CXX_STANDARD=17 is a workaround for a bug in the
        # dd4hep CMake configuration that gets triggered on recent CMake
        # versions such as the one installed via homebrew
        run: >
          cmake -B build -S .
          -GNinja
          -DCMAKE_CXX_COMPILER_LAUNCHER=ccache
          -DCMAKE_BUILD_TYPE=Release
          -DCMAKE_CXX_FLAGS=-Werror
          -DCMAKE_CXX_STANDARD=17
          -DCMAKE_INSTALL_PREFIX="${INSTALL_DIR}"
          -DCMAKE_PREFIX_PATH=/usr/local/acts
          -DACTS_BUILD_EVERYTHING=ON
          -DACTS_BUILD_ODD=ON
          -DACTS_LOG_FAILURE_THRESHOLD=WARNING
          -DACTS_FORCE_ASSERTIONS=ON
          -DACTS_BUILD_EXAMPLES_EDM4HEP=ON
      - name: Build
        run: cmake --build build  --
      - name: Unit tests
        run: cmake --build build -- test
      - name: Integration tests
        run: cmake --build build -- integrationtests
      - name: Install
        run: cmake --build build -- install
      - uses: actions/upload-artifact@v2
        with:
          name: acts-macos
          path: ${{ env.INSTALL_DIR }}
      - name: Downstream configure
        run: >
          cmake -B build-downstream -S Tests/DownstreamProject
          -GNinja
          -DCMAKE_BUILD_TYPE=Release
          -DCMAKE_CXX_FLAGS=-Werror
          -DCMAKE_CXX_STANDARD=17
          -DCMAKE_PREFIX_PATH="${INSTALL_DIR};/usr/local/acts"
      - name: Downstream build
        run: cmake --build build-downstream --
      - name: Downstream run
        run: ./build-downstream/bin/ShowActsVersion

  cuda:
    runs-on: ubuntu-latest
    container: ghcr.io/acts-project/ubuntu1804_cuda:v29
    steps:
      - uses: actions/checkout@v2

      - name: Cache build
        uses: actions/cache@v3
        with:
          path: ${{ github.workspace }}/ccache
          key: ${{ runner.os  }}-ccache-cuda_${{ env.CCACHE_KEY_SUFFIX }}_${{ github.sha }}
          restore-keys: |
            ${{ runner.os  }}-ccache-cuda_${{ env.CCACHE_KEY_SUFFIX }}_

      - name: Configure
        run: >
          cmake -B build -S .
          -GNinja
          -DCMAKE_CXX_COMPILER_LAUNCHER=ccache
          -DCMAKE_CXX_COMPILER=/usr/bin/g++-8
          -DCMAKE_BUILD_TYPE=Release
          -DCMAKE_CXX_FLAGS=-Werror
          -DACTS_BUILD_PLUGIN_CUDA=ON
          -DACTS_BUILD_UNITTESTS=ON
      - name: Build
        run: cmake --build build --

  exatrkx:
    runs-on: ubuntu-latest
    container: ghcr.io/acts-project/ubuntu2004_exatrkx:v29
    steps:
      - uses: actions/checkout@v2

      - name: Cache build
        uses: actions/cache@v3
        with:
          path: ${{ github.workspace }}/ccache
          key: ${{ runner.os  }}-ccache-exatrkx_${{ env.CCACHE_KEY_SUFFIX }}_${{ github.sha }}
          restore-keys: |
            ${{ runner.os  }}-ccache-exatrkx_${{ env.CCACHE_KEY_SUFFIX }}_

      - name: Configure
        run: >
          cmake -B build -S .
          -GNinja
          -DCMAKE_CXX_COMPILER_LAUNCHER=ccache
          -DCMAKE_BUILD_TYPE=Release
          -DCMAKE_CXX_FLAGS=-Werror
          -DACTS_BUILD_PLUGIN_EXATRKX=ON
          -DACTS_BUILD_EXAMPLES_EXATRKX=ON
          -DACTS_BUILD_EXAMPLES_PYTHON_BINDINGS=ON
      - name: Build
        run: cmake --build build --

  sycl:
    runs-on: ubuntu-latest
    container: ghcr.io/acts-project/ubuntu2004_oneapi:v29
    defaults:
      run:
        shell: bash
    steps:
      - uses: actions/checkout@v2

      - name: Cache build
        uses: actions/cache@v3
        with:
          path: ${{ github.workspace }}/ccache
          key: ${{ runner.os  }}-ccache-sycl_${{ env.CCACHE_KEY_SUFFIX }}_${{ github.sha }}
          restore-keys: |
            ${{ runner.os  }}-ccache-sycl_${{ env.CCACHE_KEY_SUFFIX }}_

      - name: Configure
        run: >
          source /opt/intel/oneapi/setvars.sh
          && cmake -B build -S .
          -GNinja
          -DCMAKE_CXX_COMPILER_LAUNCHER=ccache
          -DCMAKE_CXX_COMPILER=/opt/intel/oneapi/compiler/2022.0.2/linux/bin-llvm/clang++
          -DCMAKE_BUILD_TYPE=Release
          -DCMAKE_CXX_FLAGS=-Werror
          -DACTS_SETUP_VECMEM=ON
          -DACTS_BUILD_PLUGIN_SYCL=ON
          -DACTS_BUILD_UNITTESTS=ON
      - name: Build
        run: >
          source /opt/intel/oneapi/setvars.sh
          && cmake --build build --

  docs:
    runs-on: ubuntu-latest
    container: ghcr.io/acts-project/ubuntu2004:v29
    env:
        DOXYGEN_WARN_AS_ERROR: YES
    steps:
      - uses: actions/checkout@v2
      - name: Install dependencies
        run: >
          apt-get install -y doxygen
          && pip3 install --upgrade pip
          && pip install -r docs/requirements.txt
      - name: Configure
        run: cmake -B build -S . -GNinja -DACTS_BUILD_DOCS=ON
      - name: Build
        run: cmake --build build -- docs-with-api
      - uses: actions/upload-artifact@v2
        with:
          name: acts-docs
          path: docs/_build/html/<|MERGE_RESOLUTION|>--- conflicted
+++ resolved
@@ -57,11 +57,7 @@
           -DACTS_BUILD_EXAMPLES_PYTHON_BINDINGS=ON
           -DACTS_FORCE_ASSERTIONS=ON
           -DACTS_BUILD_EXAMPLES=ON
-<<<<<<< HEAD
           -DACTS_BUILD_PLUGIN_DD4HEP=OFF
-=======
-          -DACTS_BUILD_PLUGIN_DD4HEP=ON
->>>>>>> 0fd1e896
           -DACTS_BUILD_PLUGIN_TGEO=ON
           -DACTS_BUILD_PLUGIN_IDENTIFICATION=ON
           -DACTS_BUILD_PLUGIN_JSON=ON
@@ -71,11 +67,7 @@
           -DACTS_BUILD_BENCHMARKS=ON
           -DACTS_BUILD_UNITTESTS=ON
           -DACTS_BUILD_INTEGRATIONTESTS=ON
-<<<<<<< HEAD
           -DACTS_BUILD_EXAMPLES_DD4HEP=OFF
-=======
-          -DACTS_BUILD_EXAMPLES_DD4HEP=ON
->>>>>>> 0fd1e896
           -DACTS_BUILD_PLUGIN_EDM4HEP=OFF
           -DACTS_BUILD_EXAMPLES_GEANT4=ON
           -DACTS_BUILD_EXAMPLES_HEPMC3=ON
