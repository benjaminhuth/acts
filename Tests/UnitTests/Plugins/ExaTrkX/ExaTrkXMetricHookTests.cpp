// This file is part of the ACTS project.
//
// Copyright (C) 2016 CERN for the benefit of the ACTS project
//
// This Source Code Form is subject to the terms of the Mozilla Public
// License, v. 2.0. If a copy of the MPL was not distributed with this
// file, You can obtain one at https://mozilla.org/MPL/2.0/.

#include <boost/test/unit_test.hpp>

#include "Acts/Plugins/ExaTrkX/TruthGraphMetricsHook.hpp"

#include <cassert>

void testTruthTestGraph(std::vector<std::int64_t> &truthGraph,
                        std::vector<std::int64_t> &testGraph,
                        const std::string &resStr) {
  std::stringstream ss;
  auto logger = Acts::getDefaultLogger("Test", Acts::Logging::INFO, &ss);

  Acts::TruthGraphMetricsHook hook(truthGraph, std::move(logger));

  auto numTestEdges = testGraph.size() / 2;
  auto edgeIndexTensor = Acts::Tensor<std::int64_t>::Create(
      {2, numTestEdges}, {Acts::Device::Cpu(), {}});

  // Transpose the input vector into the tensor
<<<<<<< HEAD
  for (auto i = 0ul; i < testGraph.size(); i += 2) {
    *(edgeIndexTensor.data() + i) = testGraph.at(i);
    *(edgeIndexTensor.data() + numTestEdges + i) = testGraph.at(i + 1);
=======
  for (auto i = 0ul; i < numTestEdges; ++i) {
    *(edgeIndexTensor.data() + i) = testGraph.at(2 * i);
    *(edgeIndexTensor.data() + numTestEdges + i) = testGraph.at(2 * i + 1);
>>>>>>> e025f941
  }

  Acts::PipelineTensors tensors{
      Acts::Tensor<float>::Create({1, 1}, {Acts::Device::Cpu(), {}}),
      std::move(edgeIndexTensor),
      {},
      {}};

  hook(tensors, {Acts::Device::Cpu(), {}});

  const auto str = ss.str();

  auto begin = str.begin() + str.find("Efficiency");
  BOOST_CHECK_EQUAL(std::string(begin, str.end() - 1), resStr);
}

BOOST_AUTO_TEST_CASE(same_graph) {
  // clang-format off
  std::vector<std::int64_t> truthGraph = {
    1,2,
    2,3,
    3,4,
    4,5,
  };
  // clang-format on

  // clang-format off
  std::vector<std::int64_t> testGraph = {
    3,4,
    4,5,
    1,2,
    2,3,
  };
  // clang-format on

  testTruthTestGraph(truthGraph, testGraph, "Efficiency=1, purity=1");
}

// Test large numbers because overflows are a danger for cantor pairing
BOOST_AUTO_TEST_CASE(same_graph_large_numbers) {
  // clang-format off
  std::int64_t k = 100'000;

  std::vector<std::int64_t> truthGraph = {
    1,2,
    2,3,
    3,4,
    4,5,
  };
  // clang-format on
  std::transform(truthGraph.begin(), truthGraph.end(), truthGraph.begin(),
                 [&](auto i) { return k + i; });

  // clang-format off
  std::vector<std::int64_t> testGraph = {
    3,4,
    4,5,
    1,2,
    2,3,
  };
  // clang-format on
  std::transform(testGraph.begin(), testGraph.end(), testGraph.begin(),
                 [&](auto i) { return k + i; });

  testTruthTestGraph(truthGraph, testGraph, "Efficiency=1, purity=1");
}

BOOST_AUTO_TEST_CASE(fifty_fifty) {
  // clang-format off
  std::vector<std::int64_t> truthGraph = {
    1,2,
    2,3,
    3,4,
    4,5,
  };
  // clang-format on

  // clang-format off
  std::vector<std::int64_t> testGraph = {
    3,4,
    4,5,
    6,9,
    5,1,
  };
  // clang-format on

  testTruthTestGraph(truthGraph, testGraph, "Efficiency=0.5, purity=0.5");
}<|MERGE_RESOLUTION|>--- conflicted
+++ resolved
@@ -25,15 +25,9 @@
       {2, numTestEdges}, {Acts::Device::Cpu(), {}});
 
   // Transpose the input vector into the tensor
-<<<<<<< HEAD
-  for (auto i = 0ul; i < testGraph.size(); i += 2) {
-    *(edgeIndexTensor.data() + i) = testGraph.at(i);
-    *(edgeIndexTensor.data() + numTestEdges + i) = testGraph.at(i + 1);
-=======
   for (auto i = 0ul; i < numTestEdges; ++i) {
     *(edgeIndexTensor.data() + i) = testGraph.at(2 * i);
     *(edgeIndexTensor.data() + numTestEdges + i) = testGraph.at(2 * i + 1);
->>>>>>> e025f941
   }
 
   Acts::PipelineTensors tensors{
