--- conflicted
+++ resolved
@@ -201,18 +201,6 @@
   }
 };
 
-<<<<<<< HEAD
-/// Run a simple test with a sequence of surfaces to check if fwd and backward
-/// navigation works
-template <std::ranges::range ref_surfaces_t>
-void runSimpleTest(const std::vector<const Surface*>& surfaces,
-                   Direction direction, const Surface* startSurface,
-                   ref_surfaces_t expectedSurfaces) {
-  DirectNavigator dnav;
-  StraightLineStepper stepper;
-  Propagator<StraightLineStepper, DirectNavigator> prop(std::move(stepper), std::move(
-                                                                                dnav) /*, Acts::getDefaultLogger("DirectNavigatorTest", Acts::Logging::VERBOSE)*/);
-=======
 // According to stackoverflow, clang before version 16 cannot handle
 // std::ranges::subrange See
 // https://stackoverflow.com/questions/64300832/why-does-clang-think-gccs-subrange-does-not-satisfy-gccs-ranges-begin-functi
@@ -242,7 +230,6 @@
                    ref_surfaces_t expectedSurfaces) {
   Propagator<StraightLineStepper, DirectNavigator> prop(StraightLineStepper{},
                                                         DirectNavigator{});
->>>>>>> 679bade5
 
   using DirectActorList = ActorList<SurfaceCollector<>, NavigationBreakAborter>;
   using DirectOptions =
@@ -305,13 +292,6 @@
 
   for (auto it = surfacePointers.begin(); it != surfacePointers.end(); ++it) {
     runSimpleTest(surfacePointers, Direction::Forward(), *it,
-<<<<<<< HEAD
-                  std::ranges::subrange{it, surfacePointers.end()});
-  }
-  for (auto it = surfacePointers.rbegin(); it != surfacePointers.rend(); ++it) {
-    runSimpleTest(surfacePointers, Direction::Backward(), *it,
-                  std::ranges::subrange{it, surfacePointers.rend()});
-=======
 #ifndef CLANG_RANGE_BUG_WORKAROUND
                   std::ranges::subrange{it, surfacePointers.end()});
 #else
@@ -325,7 +305,6 @@
 #else
                   Subrange{it, surfacePointers.rend()});
 #endif
->>>>>>> 679bade5
   }
 }
 
