--- conflicted
+++ resolved
@@ -27,7 +27,6 @@
 
 using namespace Acts;
 
-<<<<<<< HEAD
 namespace {
 
 std::tuple<BoundVector, double> computeMeanAndSumOfWeights(
@@ -134,11 +133,10 @@
 }
 
 }  // namespace
-=======
+
 namespace ActsTests {
 
 BOOST_AUTO_TEST_SUITE(TrackFittingSuite)
->>>>>>> 41f229ba
 
 BOOST_AUTO_TEST_CASE(test_distance_matrix_min_distance) {
   std::vector<GsfComponent> cmps = {
@@ -281,7 +279,6 @@
   BOOST_CHECK_EQUAL(cmps[1].weight, 4.0);
 }
 
-<<<<<<< HEAD
 BOOST_AUTO_TEST_CASE(test_naive_vs_optimized) {
   std::shared_ptr<PlaneSurface> surface =
       CurvilinearSurface(Vector3{0, 0, 0}, Vector3{1, 0, 0}).planeSurface();
@@ -319,8 +316,7 @@
     testReductionEquivalence(cmps, targetSize, *surface);
   }
 }
-=======
+
 BOOST_AUTO_TEST_SUITE_END()
 
-}  // namespace ActsTests
->>>>>>> 41f229ba
+}  // namespace ActsTests