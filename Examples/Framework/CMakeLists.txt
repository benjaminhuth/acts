--- conflicted
+++ resolved
@@ -45,16 +45,6 @@
 )
 
 if(ACTS_USE_EXAMPLES_TBB)
-<<<<<<< HEAD
-  # newer DD4hep version require TBB and search internally for TBB in
-  # config-only mode. to avoid mismatches we explicitly search using
-  # config-only mode first to be sure that we find the same version.
-  find_package(TBB ${_acts_tbb_version} CONFIG)
-  if(NOT TBB_FOUND)
-    # no version check possible when using the find module
-    find_package(TBB ${_acts_tbb_version} MODULE REQUIRED)
-  endif()
-=======
     # newer DD4hep version require TBB and search internally for TBB in
     # config-only mode. to avoid mismatches we explicitly search using
     # config-only mode first to be sure that we find the same version.
@@ -63,7 +53,6 @@
         # no version check possible when using the find module
         find_package(TBB ${_acts_tbb_version} MODULE)
     endif()
->>>>>>> 809b378e
 else()
     set(TBB_FOUND FALSE)
 endif()
