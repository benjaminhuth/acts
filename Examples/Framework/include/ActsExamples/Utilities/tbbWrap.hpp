--- conflicted
+++ resolved
@@ -101,12 +101,7 @@
       }
     }
 
-<<<<<<< HEAD
-    scoped_lock(queuing_mutex& m) {
-=======
-    explicit scoped_lock(queuing_mutex& ACTS_EXAMPLES_WITH_TBB(m)) {
-#ifndef ACTS_EXAMPLES_NO_TBB
->>>>>>> 0b8e7680
+    explicit scoped_lock(queuing_mutex& m) {
       if (enableTBB()) {
         tbb.emplace(*m.tbb);
       }
