--- conflicted
+++ resolved
@@ -84,25 +84,14 @@
   if (it == m_store.end()) {
     throw std::out_of_range("Object '" + name + "' does not exists");
   }
-<<<<<<< HEAD
+  
   try {
     const T &ret = std::any_cast<T>(it->second);
     ACTS_VERBOSE("Retrieved object '" << name << "'");
     return ret;
   } catch(std::bad_any_cast &) {
-    throw std::out_of_range("Type mismatch for object '" + name + "'");
+    throw std::runtime_error("Type mismatch for object '" + name + "'");
   }
-=======
-  const IHolder* holder = it->second.get();
-
-  const auto* castedHolder = dynamic_cast<const HolderT<T>*>(holder);
-  if (castedHolder == nullptr) {
-    throw std::out_of_range("Type mismatch for object '" + name + "'");
-  }
-
-  ACTS_VERBOSE("Retrieved object '" << name << "'");
-  return castedHolder->value;
->>>>>>> 504882ec
 }
 
 inline bool ActsExamples::WhiteBoard::exists(const std::string& name) const {
