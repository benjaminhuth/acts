// This file is part of the ACTS project.
//
// Copyright (C) 2016 CERN for the benefit of the ACTS project
//
// This Source Code Form is subject to the terms of the Mozilla Public
// License, v. 2.0. If a copy of the MPL was not distributed with this
// file, You can obtain one at https://mozilla.org/MPL/2.0/.

#include "ActsExamples/Io/Root/RootAthenaDumpReader.hpp"

#include "Acts/Definitions/Units.hpp"
#include "Acts/EventData/SourceLink.hpp"
#include "Acts/Geometry/GeometryIdentifier.hpp"
#include "Acts/Utilities/Zip.hpp"
#include "ActsExamples/EventData/Cluster.hpp"
#include "ActsExamples/EventData/IndexSourceLink.hpp"
#include "ActsExamples/EventData/SimParticle.hpp"
#include <ActsExamples/Digitization/MeasurementCreation.hpp>

#include <TChain.h>
#include <boost/container/static_vector.hpp>

using namespace Acts::UnitLiterals;

namespace {
std::uint64_t concatInts(int a, int b) {
  auto va = static_cast<std::uint32_t>(a);
  auto vb = static_cast<std::uint32_t>(b);
  std::uint64_t value = (static_cast<std::uint64_t>(va) << 32) | vb;
  return value;
}

std::pair<std::uint32_t, std::uint32_t> splitInt(std::uint64_t v) {
  return {static_cast<std::uint32_t>((v & 0xFFFFFFFF00000000LL) >> 32),
          static_cast<std::uint32_t>(v & 0xFFFFFFFFLL)};
}

/// In cases when there is built up a particle collection in an iterative way it
/// can be way faster to build up a vector and afterwards use a special
/// constructor to speed up the set creation.
inline auto particleVectorToSet(
    std::vector<ActsExamples::SimParticle>& particles) {
  using namespace ActsExamples;
  auto cmp = [](const auto& a, const auto& b) {
    return a.particleId().value() == b.particleId().value();
  };

  std::sort(particles.begin(), particles.end(), detail::CompareParticleId{});
  particles.erase(std::unique(particles.begin(), particles.end(), cmp),
                  particles.end());

  return SimParticleContainer(boost::container::ordered_unique_range_t{},
                              particles.begin(), particles.end());
}

}  // namespace

enum SpacePointType { ePixel = 1, eStrip = 2 };

namespace ActsExamples {

RootAthenaDumpReader::RootAthenaDumpReader(
    const RootAthenaDumpReader::Config& config, Acts::Logging::Level level)
    : IReader(),
      m_cfg(config),
      m_logger(Acts::getDefaultLogger(name(), level)) {
  if (m_cfg.inputfiles.empty()) {
    throw std::invalid_argument("Empty input file list");
  }
  if (m_cfg.treename.empty()) {
    throw std::invalid_argument("Missing tree name");
  }

  m_inputchain = std::make_shared<TChain>(m_cfg.treename.c_str());

  m_outputPixelSpacePoints.initialize(m_cfg.outputPixelSpacePoints);
  m_outputStripSpacePoints.initialize(m_cfg.outputStripSpacePoints);
  m_outputSpacePoints.initialize(m_cfg.outputSpacePoints);
  if (!m_cfg.onlySpacepoints) {
    m_outputMeasurements.initialize(m_cfg.outputMeasurements);
    m_outputClusters.initialize(m_cfg.outputClusters);
    if (!m_cfg.noTruth) {
      m_outputParticles.initialize(m_cfg.outputParticles);
      m_outputMeasParticleMap.initialize(m_cfg.outputMeasurementParticlesMap);
      m_outputParticleMeasMap.initialize(m_cfg.outputParticleMeasurementsMap);
    }
  }

  if (m_inputchain->GetBranch("SPtopStripDirection") == nullptr) {
    ACTS_WARNING("Additional SP strip features not available");
    m_haveStripFeatures = false;
  }

  // Set the branches

  // Set object pointer
  CLhardware = nullptr;
  CLparticleLink_eventIndex = nullptr;
  CLparticleLink_barcode = nullptr;
  CLbarcodesLinked = nullptr;
  CLparticle_charge = nullptr;
  CLphis = nullptr;
  CLetas = nullptr;
  CLtots = nullptr;
  CLlocal_cov = nullptr;
  Part_vParentID = nullptr;
  Part_vParentBarcode = nullptr;
  SPtopStripDirection = nullptr;
  SPbottomStripDirection = nullptr;
  SPstripCenterDistance = nullptr;
  SPtopStripCenterPosition = nullptr;
  TRKproperties = nullptr;
  TRKpattern = nullptr;
  TRKmeasurementsOnTrack_pixcl_sctcl_index = nullptr;
  TRKoutliersOnTrack_pixcl_sctcl_index = nullptr;
  TRKperigee_position = nullptr;
  TRKperigee_momentum = nullptr;
  DTTtrajectory_eventindex = nullptr;
  DTTtrajectory_barcode = nullptr;
  DTTstTruth_subDetType = nullptr;
  DTTstTrack_subDetType = nullptr;
  DTTstCommon_subDetType = nullptr;

  m_inputchain->SetBranchAddress("run_number", &run_number);
  m_inputchain->SetBranchAddress("event_number", &event_number);
  m_inputchain->SetBranchAddress("nSE", &nSE);
  m_inputchain->SetBranchAddress("SEID", SEID);
  m_inputchain->SetBranchAddress("nCL", &nCL);
  m_inputchain->SetBranchAddress("CLindex", CLindex);
  m_inputchain->SetBranchAddress("CLhardware", &CLhardware);
  m_inputchain->SetBranchAddress("CLx", CLx);
  m_inputchain->SetBranchAddress("CLy", CLy);
  m_inputchain->SetBranchAddress("CLz", CLz);
  m_inputchain->SetBranchAddress("CLbarrel_endcap", CLbarrel_endcap);
  m_inputchain->SetBranchAddress("CLlayer_disk", CLlayer_disk);
  m_inputchain->SetBranchAddress("CLeta_module", CLeta_module);
  m_inputchain->SetBranchAddress("CLphi_module", CLphi_module);
  m_inputchain->SetBranchAddress("CLside", CLside);
  m_inputchain->SetBranchAddress("CLmoduleID", CLmoduleID);
  m_inputchain->SetBranchAddress("CLphis", &CLphis);
  m_inputchain->SetBranchAddress("CLetas", &CLetas);
  m_inputchain->SetBranchAddress("CLtots", &CLtots);
  m_inputchain->SetBranchAddress("CLloc_direction1", CLloc_direction1);
  m_inputchain->SetBranchAddress("CLloc_direction2", CLloc_direction2);
  m_inputchain->SetBranchAddress("CLloc_direction3", CLloc_direction3);
  m_inputchain->SetBranchAddress("CLJan_loc_direction1", CLJan_loc_direction1);
  m_inputchain->SetBranchAddress("CLJan_loc_direction2", CLJan_loc_direction2);
  m_inputchain->SetBranchAddress("CLJan_loc_direction3", CLJan_loc_direction3);
  m_inputchain->SetBranchAddress("CLpixel_count", CLpixel_count);
  m_inputchain->SetBranchAddress("CLcharge_count", CLcharge_count);
  m_inputchain->SetBranchAddress("CLloc_eta", CLloc_eta);
  m_inputchain->SetBranchAddress("CLloc_phi", CLloc_phi);
  m_inputchain->SetBranchAddress("CLglob_eta", CLglob_eta);
  m_inputchain->SetBranchAddress("CLglob_phi", CLglob_phi);
  m_inputchain->SetBranchAddress("CLeta_angle", CLeta_angle);
  m_inputchain->SetBranchAddress("CLphi_angle", CLphi_angle);
  m_inputchain->SetBranchAddress("CLnorm_x", CLnorm_x);
  m_inputchain->SetBranchAddress("CLnorm_y", CLnorm_y);
  m_inputchain->SetBranchAddress("CLnorm_z", CLnorm_z);
  m_inputchain->SetBranchAddress("CLlocal_cov", &CLlocal_cov);
  if (!m_cfg.noTruth) {
    m_inputchain->SetBranchAddress("CLparticleLink_eventIndex",
                                   &CLparticleLink_eventIndex);
    m_inputchain->SetBranchAddress("CLparticleLink_barcode",
                                   &CLparticleLink_barcode);
    m_inputchain->SetBranchAddress("CLbarcodesLinked", &CLbarcodesLinked);
    m_inputchain->SetBranchAddress("CLparticle_charge", &CLparticle_charge);
  }

  if (!m_cfg.noTruth) {
    m_inputchain->SetBranchAddress("nPartEVT", &nPartEVT);
    m_inputchain->SetBranchAddress("Part_event_number", Part_event_number);
    m_inputchain->SetBranchAddress("Part_barcode", Part_barcode);
    m_inputchain->SetBranchAddress("Part_px", Part_px);
    m_inputchain->SetBranchAddress("Part_py", Part_py);
    m_inputchain->SetBranchAddress("Part_pz", Part_pz);
    m_inputchain->SetBranchAddress("Part_pt", Part_pt);
    m_inputchain->SetBranchAddress("Part_eta", Part_eta);
    m_inputchain->SetBranchAddress("Part_vx", Part_vx);
    m_inputchain->SetBranchAddress("Part_vy", Part_vy);
    m_inputchain->SetBranchAddress("Part_vz", Part_vz);
    m_inputchain->SetBranchAddress("Part_radius", Part_radius);
    m_inputchain->SetBranchAddress("Part_status", Part_status);
    m_inputchain->SetBranchAddress("Part_charge", Part_charge);
    m_inputchain->SetBranchAddress("Part_pdg_id", Part_pdg_id);
    m_inputchain->SetBranchAddress("Part_passed", Part_passed);
    m_inputchain->SetBranchAddress("Part_vProdNin", Part_vProdNin);
    m_inputchain->SetBranchAddress("Part_vProdNout", Part_vProdNout);
    m_inputchain->SetBranchAddress("Part_vProdStatus", Part_vProdStatus);
    m_inputchain->SetBranchAddress("Part_vProdBarcode", Part_vProdBarcode);
    m_inputchain->SetBranchAddress("Part_vParentID", &Part_vParentID);
    m_inputchain->SetBranchAddress("Part_vParentBarcode", &Part_vParentBarcode);
  }

  m_inputchain->SetBranchAddress("nSP", &nSP);
  m_inputchain->SetBranchAddress("SPindex", SPindex);
  m_inputchain->SetBranchAddress("SPx", SPx);
  m_inputchain->SetBranchAddress("SPy", SPy);
  m_inputchain->SetBranchAddress("SPz", SPz);
  m_inputchain->SetBranchAddress("SPCL1_index", SPCL1_index);
  m_inputchain->SetBranchAddress("SPCL2_index", SPCL2_index);
  m_inputchain->SetBranchAddress("SPisOverlap", SPisOverlap);

  if (m_haveStripFeatures) {
    m_inputchain->SetBranchAddress("SPradius", SPradius);
    m_inputchain->SetBranchAddress("SPcovr", SPcovr);
    m_inputchain->SetBranchAddress("SPcovz", SPcovz);
    m_inputchain->SetBranchAddress("SPhl_topstrip", SPhl_topstrip);
    m_inputchain->SetBranchAddress("SPhl_botstrip", SPhl_botstrip);
    m_inputchain->SetBranchAddress("SPtopStripDirection", &SPtopStripDirection);
    m_inputchain->SetBranchAddress("SPbottomStripDirection",
                                   &SPbottomStripDirection);
    m_inputchain->SetBranchAddress("SPstripCenterDistance",
                                   &SPstripCenterDistance);
    m_inputchain->SetBranchAddress("SPtopStripCenterPosition",
                                   &SPtopStripCenterPosition);
  }

  /*
  m_inputchain->SetBranchAddress("nTRK", &nTRK);
  m_inputchain->SetBranchAddress("TRKindex", TRKindex);
  m_inputchain->SetBranchAddress("TRKtrack_fitter", TRKtrack_fitter);
  m_inputchain->SetBranchAddress("TRKparticle_hypothesis",
                                 TRKparticle_hypothesis);
  m_inputchain->SetBranchAddress("TRKproperties", &TRKproperties);
  m_inputchain->SetBranchAddress("TRKpattern", &TRKpattern);
  m_inputchain->SetBranchAddress("TRKndof", TRKndof);
  m_inputchain->SetBranchAddress("TRKmot", TRKmot);
  m_inputchain->SetBranchAddress("TRKoot", TRKoot);
  m_inputchain->SetBranchAddress("TRKchiSq", TRKchiSq);
  m_inputchain->SetBranchAddress("TRKmeasurementsOnTrack_pixcl_sctcl_index",
                                 &TRKmeasurementsOnTrack_pixcl_sctcl_index);
  m_inputchain->SetBranchAddress("TRKoutliersOnTrack_pixcl_sctcl_index",
                                 &TRKoutliersOnTrack_pixcl_sctcl_index);
  m_inputchain->SetBranchAddress("TRKcharge", TRKcharge);
  m_inputchain->SetBranchAddress("TRKperigee_position", &TRKperigee_position);
  m_inputchain->SetBranchAddress("TRKperigee_momentum", &TRKperigee_momentum);
  m_inputchain->SetBranchAddress("TTCindex", TTCindex);
  m_inputchain->SetBranchAddress("TTCevent_index", TTCevent_index);
  m_inputchain->SetBranchAddress("TTCparticle_link", TTCparticle_link);
  m_inputchain->SetBranchAddress("TTCprobability", TTCprobability);
  m_inputchain->SetBranchAddress("nDTT", &nDTT);
  m_inputchain->SetBranchAddress("DTTindex", DTTindex);
  m_inputchain->SetBranchAddress("DTTsize", DTTsize);
  m_inputchain->SetBranchAddress("DTTtrajectory_eventindex",
                                 &DTTtrajectory_eventindex);
  m_inputchain->SetBranchAddress("DTTtrajectory_barcode",
                                 &DTTtrajectory_barcode);
  m_inputchain->SetBranchAddress("DTTstTruth_subDetType",
                                 &DTTstTruth_subDetType);
  m_inputchain->SetBranchAddress("DTTstTrack_subDetType",
                                 &DTTstTrack_subDetType);
  m_inputchain->SetBranchAddress("DTTstCommon_subDetType",
                                 &DTTstCommon_subDetType);
  */

  for (const auto& file : m_cfg.inputfiles) {
    m_inputchain->Add(file.c_str());
    ACTS_DEBUG("Adding file '" << file << "' to tree " << m_cfg.treename);
  }

  m_events = m_inputchain->GetEntries();

  ACTS_DEBUG("End of constructor. In total available events=" << m_events);
}  // constructor

SimParticleContainer RootAthenaDumpReader::readParticles() const {
  std::vector<SimParticle> particles;
  particles.reserve(nPartEVT);

  for (auto ip = 0; ip < nPartEVT; ++ip) {
    if (m_cfg.onlyPassedParticles && !static_cast<bool>(Part_passed[ip])) {
      continue;
    }

    SimBarcode dummyBarcode{
        concatInts(Part_barcode[ip], Part_event_number[ip])};
    SimParticleState particle(dummyBarcode,
                              static_cast<Acts::PdgParticle>(Part_pdg_id[ip]));

    Acts::Vector3 p = Acts::Vector3{Part_px[ip], Part_py[ip], Part_pz[ip]} *
                      Acts::UnitConstants::MeV;
    particle.setAbsoluteMomentum(p.norm());

    particle.setDirection(p.normalized());

    auto x = Acts::Vector4{Part_vx[ip], Part_vy[ip], Part_vz[ip], 0.0};
    particle.setPosition4(x);

    particles.push_back(SimParticle(particle, particle));
  }

  ACTS_DEBUG("Created " << particles.size() << " particles");
  auto before = particles.size();

  auto particlesSet = particleVectorToSet(particles);

  if (particlesSet.size() < before) {
    ACTS_WARNING("Particle IDs not unique for " << before - particles.size()
                                                << " particles!");
  }

  return particlesSet;
}

std::tuple<ClusterContainer, MeasurementContainer,
           IndexMultimap<ActsFatras::Barcode>,
           std::unordered_map<int, std::size_t>>
RootAthenaDumpReader::readMeasurements(
    SimParticleContainer& particles, const Acts::GeometryContext& gctx) const {
  ClusterContainer clusters(nCL);
  clusters.reserve(nCL);

  MeasurementContainer measurements;
  measurements.reserve(nCL);

  std::size_t nTotalTotZero = 0;

  const auto prevParticlesSize = particles.size();
  IndexMultimap<ActsFatras::Barcode> measPartMap;

  // We cannot use im for the index since we might skip measurements
  std::unordered_map<int, std::size_t> imIdxMap;
  imIdxMap.reserve(nCL);

  for (int im = 0; im < nCL; im++) {
    if (!(CLhardware->at(im) == "PIXEL" || CLhardware->at(im) == "STRIP")) {
      ACTS_ERROR("hardware is neither 'PIXEL' or 'STRIP', skip particle");
      continue;
    }
    ACTS_VERBOSE("Cluster " << im << ": " << CLhardware->at(im));

    auto type = (CLhardware->at(im) == "PIXEL") ? ePixel : eStrip;

    // Make cluster
    // TODO refactor Cluster class so it is not so tedious
    const auto& etas = CLetas->at(im);
    const auto& phis = CLetas->at(im);
    const auto& tots = CLtots->at(im);

    const auto totalTot = std::accumulate(tots.begin(), tots.end(), 0);

    const auto [minEta, maxEta] = std::minmax_element(etas.begin(), etas.end());
    const auto [minPhi, maxPhi] = std::minmax_element(phis.begin(), phis.end());

    Cluster cluster;
    cluster.channels.reserve(etas.size());

    cluster.sizeLoc0 = *maxEta - *minEta;
    cluster.sizeLoc1 = *maxPhi - *minPhi;

    if (totalTot == 0.0) {
      ACTS_VERBOSE("total time over threshold is 0, set all activations to 0");
      nTotalTotZero++;
    }

    for (const auto& [eta, phi, tot] : Acts::zip(etas, phis, tots)) {
      // Make best out of what we have:
      // Weight the overall collected charge corresponding to the
      // time-over-threshold of each cell Use this as activation (does this make
      // sense?)
      auto activation =
          (totalTot != 0.0) ? CLcharge_count[im] * tot / totalTot : 0.0;

      // This bases every cluster at zero, but shouldn't matter right now
      ActsFatras::Segmentizer::Bin2D bin;
      bin[0] = eta - *minEta;
      bin[1] = phi - *minPhi;

      // Of course we have no Segment2D because this is not Fatras
      cluster.channels.emplace_back(bin, ActsFatras::Segmentizer::Segment2D{},
                                    activation);
    }

    cluster.globalPosition = {CLx[im], CLy[im], CLz[im]};
    cluster.localDirection = {CLloc_direction1[im], CLloc_direction2[im],
                              CLloc_direction3[im]};
    cluster.lengthDirection = {CLJan_loc_direction1[im],
                               CLJan_loc_direction2[im],
                               CLJan_loc_direction3[im]};
    cluster.localEta = CLloc_eta[im];
    cluster.localPhi = CLloc_phi[im];
    cluster.globalEta = CLglob_eta[im];
    cluster.globalPhi = CLglob_phi[im];
    cluster.etaAngle = CLeta_angle[im];
    cluster.phiAngle = CLphi_angle[im];

    ACTS_VERBOSE("CL shape: " << cluster.channels.size()
                              << "cells, dimensions: " << cluster.sizeLoc0
                              << ", " << cluster.sizeLoc1);

    clusters[im] = cluster;

    // Measurement creation
    ACTS_VERBOSE("CL loc dims:" << CLloc_direction1[im] << ", "
                                << CLloc_direction2[im] << ", "
                                << CLloc_direction3[im]);
    const auto& locCov = CLlocal_cov->at(im);

    Acts::GeometryIdentifier geoId;
    std::vector<double> localParams;
    if (m_cfg.geometryIdMap && m_cfg.trackingGeometry) {
      const auto& geoIdMap = m_cfg.geometryIdMap->left;
      if (geoIdMap.find(CLmoduleID[im]) == geoIdMap.end()) {
        ACTS_WARNING("Missing geo id for " << CLmoduleID[im] << ", skip hit");
        continue;
      }

      geoId = m_cfg.geometryIdMap->left.at(CLmoduleID[im]);

      auto surface = m_cfg.trackingGeometry->findSurface(geoId);
      if (surface == nullptr) {
        ACTS_WARNING("Did not find " << geoId
                                     << " in tracking geometry, skip hit");
        continue;
      }

      bool inside =
          surface->isOnSurface(gctx, cluster.globalPosition, {},
                               Acts::BoundaryTolerance::AbsoluteEuclidean(
                                   m_cfg.absBoundaryTolerance),
                               std::numeric_limits<double>::max());

      if (!inside) {
        const Acts::Vector3 v =
            surface->transform(gctx).inverse() * cluster.globalPosition;
        ACTS_WARNING("Projected position is not in surface bounds for "
                     << surface->geometryId() << ", skip hit");
        ACTS_WARNING("Position in local coordinates: " << v.transpose());
        ACTS_WARNING("Surface details:\n" << surface->toStream(gctx));
        continue;
      }

      auto loc = surface->globalToLocal(gctx, cluster.globalPosition, {},
                                        Acts::s_onSurfaceTolerance);

      if (!loc.ok()) {
        const Acts::Vector3 v =
            surface->transform(gctx).inverse() * cluster.globalPosition;
        ACTS_WARNING("Global-to-local fit failed on "
                     << geoId << " (z dist: " << v[2]
                     << ", projected on surface: " << std::boolalpha << inside
                     << ") , skip hit");
        continue;
      }

      // TODO is this in strip coordinates or in polar coordinates for annulus
      // bounds?
      localParams = std::vector<double>(loc->begin(), loc->end());
    } else {
      geoId = Acts::GeometryIdentifier(CLmoduleID[im]);
      localParams = {CLloc_direction1[im], CLloc_direction2[im]};
    }

    DigitizedParameters digiPars;
    if (type == ePixel) {
      digiPars.indices = {Acts::eBoundLoc0, Acts::eBoundLoc1};
      assert(locCov.size() == 4);
      digiPars.variances = {locCov[0], locCov[3]};
      digiPars.values = localParams;
    } else {
      digiPars.indices = {Acts::eBoundLoc0};
      assert(!locCov.empty());
      digiPars.variances = {locCov[0]};
      digiPars.values = {localParams[0]};
    }

    std::size_t measIndex = measurements.size();
    imIdxMap.emplace(im, measIndex);
    createMeasurement(measurements, geoId, digiPars);

<<<<<<< HEAD
    if (!m_cfg.noTruth) {
      // Create measurement particles map and particles container
      for (const auto& [subevt, barcode] :
           Acts::zip(CLparticleLink_eventIndex->at(im),
                     CLparticleLink_barcode->at(im))) {
        auto dummyBarcode = concatInts(barcode, subevt);
        // If we don't find the particle, create one with default values
        if (particles.find(dummyBarcode) == particles.end()) {
          ACTS_VERBOSE("Particle with subevt "
                       << subevt << ", barcode " << barcode
                       << "not found, create dummy one");
          particles.emplace(dummyBarcode, Acts::PdgParticle::eInvalid);
        }
        measPartMap.insert(
            std::pair<Index, ActsFatras::Barcode>{measIndex, dummyBarcode});
=======
    // Create measurement particles map and particles container
    for (const auto& [subevt, barcode] :
         Acts::zip(CLparticleLink_eventIndex->at(im),
                   CLparticleLink_barcode->at(im))) {
      SimBarcode dummyBarcode{concatInts(barcode, subevt)};
      // If we don't find the particle, create one with default values
      if (particles.find(dummyBarcode) == particles.end()) {
        ACTS_VERBOSE("Particle with subevt " << subevt << ", barcode "
                                             << barcode
                                             << "not found, create dummy one");
        particles.emplace(dummyBarcode, Acts::PdgParticle::eInvalid);
>>>>>>> 6a776e1b
      }
    }
  }

  if (measurements.size() < static_cast<std::size_t>(nCL)) {
    ACTS_WARNING("Could not convert " << nCL - measurements.size() << " / "
                                      << nCL << " measurements");
  }

  if (particles.size() - prevParticlesSize > 0) {
    ACTS_DEBUG("Created " << particles.size() - prevParticlesSize
                          << " dummy particles");
  }

  if (nTotalTotZero > 0) {
    ACTS_DEBUG(nTotalTotZero << " / " << nCL
                             << " clusters have zero time-over-threshold");
  }

  return {std::move(clusters), std::move(measurements), std::move(measPartMap),
          std::move(imIdxMap)};
}

std::tuple<SimSpacePointContainer, SimSpacePointContainer,
           SimSpacePointContainer>
RootAthenaDumpReader::readSpacepoints(
    const std::optional<std::unordered_map<int, std::size_t>>& imIdxMap) const {
  SimSpacePointContainer pixelSpacePoints;
  pixelSpacePoints.reserve(nSP);

  SimSpacePointContainer stripSpacePoints;
  stripSpacePoints.reserve(nSP);

  SimSpacePointContainer spacePoints;
  spacePoints.reserve(nSP);

  // Loop on space points
  std::size_t skippedSpacePoints = 0;
  for (int isp = 0; isp < nSP; isp++) {
    auto isPhiOverlap = (SPisOverlap[isp] == 2) || (SPisOverlap[isp] == 3);
    auto isEtaOverlap = (SPisOverlap[isp] == 1) || (SPisOverlap[isp] == 3);
    if (m_cfg.skipOverlapSPsPhi && isPhiOverlap) {
      ++skippedSpacePoints;
      continue;
    }
    if (m_cfg.skipOverlapSPsEta && isEtaOverlap) {
      ++skippedSpacePoints;
      continue;
    }

    const Acts::Vector3 globalPos{SPx[isp], SPy[isp], SPz[isp]};
    const double spCovr = SPcovr[isp];
    const double spCovz = SPcovz[isp];

    // PIX=1  STRIP = 2
    auto type = SPCL2_index[isp] == -1 ? ePixel : eStrip;

    ACTS_VERBOSE("SP:: " << type << " [" << globalPos.transpose() << "] "
                         << spCovr << " " << spCovz);

    boost::container::static_vector<Acts::SourceLink, 2> sLinks;

    const auto cl1Index = SPCL1_index[isp];
    assert(cl1Index >= 0 && cl1Index < nCL);

    auto getGeoId =
        [&](auto athenaId) -> std::optional<Acts::GeometryIdentifier> {
      if (m_cfg.geometryIdMap == nullptr) {
        return Acts::GeometryIdentifier{athenaId};
      }
      if (m_cfg.geometryIdMap->left.find(athenaId) ==
          m_cfg.geometryIdMap->left.end()) {
        return std::nullopt;
      }
      return m_cfg.geometryIdMap->left.at(athenaId);
    };

    auto cl1GeoId = getGeoId(CLmoduleID[cl1Index]);
    if (!cl1GeoId) {
      ACTS_WARNING("Could not find geoId for spacepoint cluster 1");
      continue;
    }

    if (imIdxMap && !imIdxMap->contains(cl1Index)) {
      ACTS_WARNING("Measurement 1 for spacepoint " << isp << " not created");
      continue;
    }

    IndexSourceLink first(*cl1GeoId,
                          imIdxMap ? imIdxMap->at(cl1Index) : cl1Index);
    sLinks.emplace_back(first);

    // First create pixel spacepoint here, later maybe overwrite with strip
    // spacepoint
    SimSpacePoint sp(globalPos, std::nullopt, spCovr, spCovz, std::nullopt,
                     sLinks);

    if (type == ePixel) {
      pixelSpacePoints.push_back(sp);
    } else {
      const auto cl2Index = SPCL2_index[isp];
      assert(cl2Index >= 0 && cl2Index < nCL);

      auto cl2GeoId = getGeoId(CLmoduleID[cl1Index]);
      if (!cl2GeoId) {
        ACTS_WARNING("Could not find geoId for spacepoint cluster 2");
        continue;
      }

      if (imIdxMap && !imIdxMap->contains(cl2Index)) {
        ACTS_WARNING("Measurement 2 for spacepoint " << isp << " not created");
        continue;
      }

      IndexSourceLink second(*cl2GeoId,
                             imIdxMap ? imIdxMap->at(cl2Index) : cl2Index);
      sLinks.emplace_back(second);

      using Vector3f = Eigen::Matrix<float, 3, 1>;
      Vector3f topStripDirection = Vector3f::Zero();
      Vector3f bottomStripDirection = Vector3f::Zero();
      Vector3f stripCenterDistance = Vector3f::Zero();
      Vector3f topStripCenterPosition = Vector3f::Zero();

      if (m_haveStripFeatures) {
        topStripDirection = {SPtopStripDirection->at(isp).at(0),
                             SPtopStripDirection->at(isp).at(1),
                             SPtopStripDirection->at(isp).at(2)};
        bottomStripDirection = {SPbottomStripDirection->at(isp).at(0),
                                SPbottomStripDirection->at(isp).at(1),
                                SPbottomStripDirection->at(isp).at(2)};
        stripCenterDistance = {SPstripCenterDistance->at(isp).at(0),
                               SPstripCenterDistance->at(isp).at(1),
                               SPstripCenterDistance->at(isp).at(2)};
        topStripCenterPosition = {SPtopStripCenterPosition->at(isp).at(0),
                                  SPtopStripCenterPosition->at(isp).at(1),
                                  SPtopStripCenterPosition->at(isp).at(2)};
      }
      sp = SimSpacePoint(globalPos, std::nullopt, spCovr, spCovz, std::nullopt,
                         sLinks, SPhl_topstrip[isp], SPhl_botstrip[isp],
                         topStripDirection.cast<double>(),
                         bottomStripDirection.cast<double>(),
                         stripCenterDistance.cast<double>(),
                         topStripCenterPosition.cast<double>());

      stripSpacePoints.push_back(sp);
    }

    spacePoints.push_back(sp);
  }

  if (m_cfg.skipOverlapSPsEta || m_cfg.skipOverlapSPsPhi) {
    ACTS_DEBUG("Skipped " << skippedSpacePoints
                          << " because of eta/phi overlaps");
  }
  if (spacePoints.size() <
      (static_cast<std::size_t>(nSP) - skippedSpacePoints)) {
    ACTS_WARNING("Could not convert " << nSP - spacePoints.size() << " of "
                                      << nSP << " spacepoints");
  }

  ACTS_DEBUG("Created " << spacePoints.size() << " overall space points");
  ACTS_DEBUG("Created " << pixelSpacePoints.size() << " "
                        << " pixel space points");
  ACTS_DEBUG("Created " << stripSpacePoints.size() << " "
                        << " strip space points");

  return {std::move(spacePoints), std::move(pixelSpacePoints),
          std::move(stripSpacePoints)};
}

std::pair<SimParticleContainer, IndexMultimap<ActsFatras::Barcode>>
RootAthenaDumpReader::reprocessParticles(
    const SimParticleContainer& particles,
    const IndexMultimap<ActsFatras::Barcode>& measPartMap) const {
  std::vector<ActsExamples::SimParticle> newParticles;
  newParticles.reserve(particles.size());
  IndexMultimap<ActsFatras::Barcode> newMeasPartMap;
  newMeasPartMap.reserve(measPartMap.size());

  const auto partMeasMap = invertIndexMultimap(measPartMap);

  std::uint16_t primaryCount = 0;
  std::uint16_t secondaryCount = 0;

  for (const auto& particle : particles) {
    const auto [begin, end] = partMeasMap.equal_range(particle.particleId());

    if (begin == end) {
      ACTS_VERBOSE("Particle " << particle.particleId().value()
                               << " has no measurements");
      continue;
    }

    auto [athBarcode, athSubevent] = splitInt(particle.particleId().value());
    auto primary = (athBarcode < s_maxBarcodeForPrimary);

    ActsFatras::Barcode fatrasBarcode;

    // vertex primary shouldn't be zero for a valid particle
    fatrasBarcode.setVertexPrimary(1);
    if (primary) {
      fatrasBarcode.setVertexSecondary(0);
      fatrasBarcode.setParticle(primaryCount);
      assert(primaryCount < std::numeric_limits<std::uint16_t>::max());
      primaryCount++;
    } else {
      fatrasBarcode.setVertexSecondary(1);
      fatrasBarcode.setParticle(secondaryCount);
      assert(primaryCount < std::numeric_limits<std::uint16_t>::max());
      secondaryCount++;
    }

    auto newParticle = particle.withParticleId(fatrasBarcode);
    newParticle.final().setNumberOfHits(std::distance(begin, end));
    newParticles.push_back(newParticle);

    for (auto it = begin; it != end; ++it) {
      newMeasPartMap.insert(
          std::pair<Index, ActsFatras::Barcode>{it->second, fatrasBarcode});
    }
  }

  ACTS_DEBUG("After reprocessing particles " << newParticles.size() << " of "
                                             << particles.size() << " remain");
  return {particleVectorToSet(newParticles), std::move(newMeasPartMap)};
}

ProcessCode RootAthenaDumpReader::read(const AlgorithmContext& ctx) {
  ACTS_DEBUG("Reading event " << ctx.eventNumber);
  auto entry = ctx.eventNumber;
  if (entry >= m_events) {
    ACTS_ERROR("event out of bounds");
    return ProcessCode::ABORT;
  }

  std::lock_guard<std::mutex> lock(m_read_mutex);

  m_inputchain->GetEntry(entry);

  std::optional<std::unordered_map<int, std::size_t>> optImIdxMap;

  if (!m_cfg.onlySpacepoints) {
    SimParticleContainer candidateParticles;

    if (!m_cfg.noTruth) {
      candidateParticles = readParticles();
    }

    auto [clusters, measurements, candidateMeasPartMap, imIdxMap] =
        readMeasurements(candidateParticles, ctx.geoContext);
    optImIdxMap.emplace(std::move(imIdxMap));

    m_outputClusters(ctx, std::move(clusters));
    m_outputMeasurements(ctx, std::move(measurements));

    if (!m_cfg.noTruth) {
      auto [particles, measPartMap] =
          reprocessParticles(candidateParticles, candidateMeasPartMap);

      m_outputParticles(ctx, std::move(particles));
      m_outputParticleMeasMap(ctx, invertIndexMultimap(measPartMap));
      m_outputMeasParticleMap(ctx, std::move(measPartMap));
    }
  }

  auto [spacePoints, pixelSpacePoints, stripSpacePoints] =
      readSpacepoints(optImIdxMap);

  m_outputPixelSpacePoints(ctx, std::move(pixelSpacePoints));
  m_outputStripSpacePoints(ctx, std::move(stripSpacePoints));
  m_outputSpacePoints(ctx, std::move(spacePoints));

  return ProcessCode::SUCCESS;
}
}  // namespace ActsExamples<|MERGE_RESOLUTION|>--- conflicted
+++ resolved
@@ -469,13 +469,12 @@
     imIdxMap.emplace(im, measIndex);
     createMeasurement(measurements, geoId, digiPars);
 
-<<<<<<< HEAD
     if (!m_cfg.noTruth) {
       // Create measurement particles map and particles container
       for (const auto& [subevt, barcode] :
            Acts::zip(CLparticleLink_eventIndex->at(im),
                      CLparticleLink_barcode->at(im))) {
-        auto dummyBarcode = concatInts(barcode, subevt);
+        SimBarcode dummyBarcode{concatInts(barcode, subevt)};
         // If we don't find the particle, create one with default values
         if (particles.find(dummyBarcode) == particles.end()) {
           ACTS_VERBOSE("Particle with subevt "
@@ -485,19 +484,6 @@
         }
         measPartMap.insert(
             std::pair<Index, ActsFatras::Barcode>{measIndex, dummyBarcode});
-=======
-    // Create measurement particles map and particles container
-    for (const auto& [subevt, barcode] :
-         Acts::zip(CLparticleLink_eventIndex->at(im),
-                   CLparticleLink_barcode->at(im))) {
-      SimBarcode dummyBarcode{concatInts(barcode, subevt)};
-      // If we don't find the particle, create one with default values
-      if (particles.find(dummyBarcode) == particles.end()) {
-        ACTS_VERBOSE("Particle with subevt " << subevt << ", barcode "
-                                             << barcode
-                                             << "not found, create dummy one");
-        particles.emplace(dummyBarcode, Acts::PdgParticle::eInvalid);
->>>>>>> 6a776e1b
       }
     }
   }
