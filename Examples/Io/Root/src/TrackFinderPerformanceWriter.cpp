--- conflicted
+++ resolved
@@ -174,33 +174,10 @@
   std::vector<float> inputFeatures(3);
 
   ACTS_DEBUG("Collect information from " << tracks.size() << " tracks");
-<<<<<<< HEAD
-  std::size_t unmatched = 0, missingRefSurface = 0, filled = 0;
-=======
   std::size_t unmatched = 0, missingRefSurface = 0;
->>>>>>> 19e22e82
   for (const auto& track : tracks) {
     // Counting number of total trajectories
     m_nTotalTracks++;
-
-    // Get the truth matching information
-    auto imatched = trackParticleMatching.find(track.index());
-    if (imatched == trackParticleMatching.end()) {
-      ACTS_VERBOSE("No truth matching information for this track, index = "
-                   << track.index() << " tip index = " << track.tipIndex());
-      unmatched++;
-      continue;
-    }
-
-    const auto& particleMatch = imatched->second;
-
-    if (particleMatch.classification == TrackMatchClassification::Fake) {
-      m_nTotalFakeTracks++;
-    }
-
-    if (particleMatch.classification == TrackMatchClassification::Duplicate) {
-      m_nTotalDuplicateTracks++;
-    }
 
     // Check if the reco track has fitted track parameters
     if (!track.hasReferenceSurface()) {
@@ -243,8 +220,6 @@
       m_trackSummaryPlotTool.fill(m_subDetectorSummaryCaches.at(key),
                                   fittedParameters, nTrackStates, nMeasurements,
                                   nOutliers, nHoles, nSharedHits);
-<<<<<<< HEAD
-=======
     }
 
     // Get the truth matching information
@@ -264,7 +239,6 @@
 
     if (particleMatch.classification == TrackMatchClassification::Duplicate) {
       m_nTotalDuplicateTracks++;
->>>>>>> 19e22e82
     }
 
     // Fill fake rate plots
@@ -276,17 +250,6 @@
     m_duplicationPlotTool.fill(
         m_duplicationPlotCache, fittedParameters,
         particleMatch.classification == TrackMatchClassification::Duplicate);
-
-    filled++;
-  }
-
-  ACTS_DEBUG("Filled track plots for " << filled << " tracks");
-  if (unmatched > 0) {
-    ACTS_DEBUG("No matching information found for " << unmatched << " tracks");
-  }
-  if (missingRefSurface > 0) {
-    ACTS_DEBUG("Reference surface was missing for " << missingRefSurface
-                                                    << " tracks");
   }
 
   if (unmatched > 0) {
