--- conflicted
+++ resolved
@@ -66,37 +66,7 @@
 }
 
 ActsExamples::ProcessCode ActsExamples::CKFPerformanceWriter::endRun() {
-<<<<<<< HEAD
-  float eff = float(m_nTotalMatchedTracks)/m_nTotalTracks;
-  float fakeRate = float(m_nTotalFakeTracks)/m_nTotalTracks;
-  float duplicationRate = float(m_nTotalDuplicateTracks)/m_nTotalTracks;
-
-  float eff_particle = float(m_nTotalMatchedParticles)/m_nTotalParticles;
-  float fakeRate_particle = float(m_nTotalFakeParticles)/m_nTotalParticles;
-  float duplicationRate_particle = float(m_nTotalDuplicateParticles)/m_nTotalParticles;
-
-  ACTS_DEBUG("nTotalTracks                = " << m_nTotalTracks);
-  ACTS_DEBUG("nTotalMatchedTracks         = " << m_nTotalMatchedTracks);
-  ACTS_DEBUG("nTotalDuplicateTracks       = " << m_nTotalDuplicateTracks);
-  ACTS_DEBUG("nTotalFakeTracks            = " << m_nTotalFakeTracks);
-
-  ACTS_INFO("Efficiency with tracks (nMatchedTracks/ nAllTracks) = " << eff);
-  ACTS_INFO("Fake rate with tracks (nFakeTracks/nAllTracks) = " << fakeRate);
-  ACTS_INFO("Duplicate rate with tracks (nDuplicateTracks/nAllTracks) = " << duplicationRate);
-  ACTS_INFO("Efficiency with particles (nMatchedParticles/nTrueParticles) = " << eff_particle);
-  ACTS_INFO("Fake rate with particles (nFakeParticles/nTrueParticles) = " << fakeRate_particle);
-  ACTS_INFO("Duplicate rate with particles (nDuplicateParticles/nTrueParticles) = " << duplicationRate_particle);
-  
-  auto write_float = [&](float f, const char *name) {
-    TVectorF v(1);
-    v[0] = f;
-    m_outputFile->WriteObject(&v, name);
-  };
-  
-  if (m_outputFile) {
-=======
   if (m_outputFile != nullptr) {
->>>>>>> e49a0412
     m_outputFile->cd();
     m_effPlotTool.write(m_effPlotCache);
     m_fakeRatePlotTool.write(m_fakeRatePlotCache);
