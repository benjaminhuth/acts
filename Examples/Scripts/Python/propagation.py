--- conflicted
+++ resolved
@@ -1,11 +1,6 @@
 #!/usr/bin/env python3
 
 import os
-<<<<<<< HEAD
-from pathlib import Path
-
-=======
->>>>>>> 35b2488c
 import acts
 import acts.examples
 from acts.examples import GenericDetector, AlignedDetector
@@ -71,22 +66,6 @@
     # if not os.path.exists(outputDir + "/obj"):
     #    os.makedirs(outputDir + "/obj")
 
-<<<<<<< HEAD
-    # Output
-    s.addWriter(
-        acts.examples.ObjPropagationStepsWriter(
-            level=acts.logging.INFO,
-            collection="propagation-steps",
-            outputDir=Path(outputDir) / "obj",
-        )
-    )
-
-    s.addWriter(
-        acts.examples.RootPropagationStepsWriter(
-            level=acts.logging.INFO,
-            collection="propagation-steps",
-            filePath=Path(outputDir) / "propagation_steps.root",
-=======
     # s.addWriter(
     #    acts.examples.ObjPropagationStepsWriter(
     #        level=acts.logging.INFO,
@@ -102,7 +81,6 @@
                 collection="propagation_steps",
                 filePath=outputDir + "/propagation_steps.root",
             )
->>>>>>> 35b2488c
         )
 
     return s
