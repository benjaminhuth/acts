--- conflicted
+++ resolved
@@ -56,12 +56,8 @@
     if "torch" in sys.argv:
         backend = ExaTrkXBackend.Torch
 
-<<<<<<< HEAD
-    detector, trackingGeometry, decorators = acts.examples.GenericDetector.create()
-=======
     detector = acts.examples.GenericDetector()
     trackingGeometry = detector.trackingGeometry()
->>>>>>> c2db1a44
 
     field = acts.ConstantBField(acts.Vector3(0, 0, 2 * u.T))
 
