--- conflicted
+++ resolved
@@ -20,11 +20,7 @@
     s = s or acts.examples.Sequencer(events=100, numThreads=1)
     s.config.logLevel = acts.logging.INFO
     rnd = acts.examples.RandomNumbers()
-<<<<<<< HEAD
-    s = addParticleGun(
-=======
     addParticleGun(
->>>>>>> 3da30d6e
         s,
         EtaConfig(-2.0, 2.0),
         rnd=rnd,
