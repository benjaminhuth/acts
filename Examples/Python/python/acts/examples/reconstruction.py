from pathlib import Path
from typing import Optional, Union
from enum import Enum
from collections import namedtuple
import warnings

import acts
import acts.examples

u = acts.UnitConstants

SeedingAlgorithm = Enum(
    "SeedingAlgorithm", "Default TruthSmeared TruthEstimated Orthogonal"
)

TruthSeedRanges = namedtuple(
    "TruthSeedRanges",
    ["rho", "z", "phi", "eta", "absEta", "pt", "nHits"],
    defaults=[(None, None)] * 7,
)

ParticleSmearingSigmas = namedtuple(
    "ParticleSmearingSigmas",
    ["d0", "d0PtA", "d0PtB", "z0", "z0PtA", "z0PtB", "t0", "phi", "theta", "pRel"],
    defaults=[None] * 10,
)

SeedfinderConfigArg = namedtuple(
    "SeedfinderConfig",
    [
        "maxSeedsPerSpM",
        "cotThetaMax",
        "sigmaScattering",
        "radLengthPerSeed",
        "minPt",
        "bFieldInZ",
        "impactMax",
        "interactionPointCut",
        "arithmeticAverageCotTheta",
        "deltaZMax",
        "maxPtScattering",
        "zBinEdges",
        "skipPreviousTopSP",
        "zBinsCustomLooping",
        "rRangeMiddleSP",
        "useVariableMiddleSPRange",
        "binSizeR",
        "forceRadialSorting",
        "seedConfirmation",
        "centralSeedConfirmationRange",
        "forwardSeedConfirmationRange",
        "deltaR",  # (min,max)
        "deltaRBottomSP",  # (min,max)
        "deltaRTopSP",  # (min,max)
        "deltaRMiddleSPRange",  # (min,max)
        "collisionRegion",  # (min,max)
        "r",  # (min,max)
        "z",  # (min,max)
        "beamPos",  # (x,y)
    ],
    defaults=[None] * 21 + [(None, None)] * 8,
)

SeedFilterConfigArg = namedtuple(
    "SeedFilterConfig",
    [
        "impactWeightFactor",
        "compatSeedWeight",
        "compatSeedLimit",
        "numSeedIncrement",
        "seedWeightIncrement",
        "seedConfirmation",
        "curvatureSortingInFilter",
        "maxSeedsPerSpMConf",
        "maxQualitySeedsPerSpMConf",
        "useDeltaRorTopRadius",
        "deltaRMin",
    ],
    defaults=[None] * 11,
)

SpacePointGridConfigArg = namedtuple(
    "SeedGridConfig",
    [
        "rMax",
        "zBinEdges",
        "phiBinDeflectionCoverage",
        "impactMax",
        "deltaRMax",
        "phi",  # (min,max)
    ],
    defaults=[None] * 5 + [(None, None)] * 1,
)

SeedingAlgorithmConfigArg = namedtuple(
    "SeedingAlgorithmConfig",
    [
        "allowSeparateRMax",
        "zBinNeighborsTop",
        "zBinNeighborsBottom",
        "numPhiNeighbors",
    ],
    defaults=[None] * 4,
)

TrackParamsEstimationConfig = namedtuple(
    "TrackParamsEstimationConfig",
    [
        "deltaR",  # (min,max)
    ],
    defaults=[(None, None)],
)


@acts.examples.NamedTypeArgs(
    seedingAlgorithm=SeedingAlgorithm,
    truthSeedRanges=TruthSeedRanges,
    particleSmearingSigmas=ParticleSmearingSigmas,
    seedfinderConfigArg=SeedfinderConfigArg,
    seedFilterConfigArg=SeedFilterConfigArg,
    spacePointGridConfigArg=SpacePointGridConfigArg,
    seedingAlgorithmConfigArg=SeedingAlgorithmConfigArg,
    trackParamsEstimationConfig=TrackParamsEstimationConfig,
    logLevel=acts.logging.Level,
)
def addSeeding(
    s: acts.examples.Sequencer,
    trackingGeometry: acts.TrackingGeometry,
    field: acts.MagneticFieldProvider,
    geoSelectionConfigFile: Optional[Union[Path, str]] = None,
    seedingAlgorithm: SeedingAlgorithm = SeedingAlgorithm.Default,
    truthSeedRanges: Optional[TruthSeedRanges] = TruthSeedRanges(),
    particleSmearingSigmas: ParticleSmearingSigmas = ParticleSmearingSigmas(),
    initialVarInflation: Optional[list] = None,
    seedfinderConfigArg: SeedfinderConfigArg = SeedfinderConfigArg(),
    seedFilterConfigArg: SeedFilterConfigArg = SeedFilterConfigArg(),
    spacePointGridConfigArg: SpacePointGridConfigArg = SpacePointGridConfigArg(),
    seedingAlgorithmConfigArg: SeedingAlgorithmConfigArg = SeedingAlgorithmConfigArg(),
    trackParamsEstimationConfig: TrackParamsEstimationConfig = TrackParamsEstimationConfig(),
    inputParticles: str = "particles_initial",
    outputDirRoot: Optional[Union[Path, str]] = None,
    logLevel: Optional[acts.logging.Level] = None,
    rnd: Optional[acts.examples.RandomNumbers] = None,
) -> None:
    """This function steers the seeding
    Parameters
    ----------
    s: Sequencer
        the sequencer module to which we add the Seeding steps (returned from addSeeding)
    trackingGeometry : tracking geometry
    field : magnetic field
    geoSelectionConfigFile : Path|str, path, None
        Json file for space point geometry selection. Not required for SeedingAlgorithm.TruthSmeared.
    seedingAlgorithm : SeedingAlgorithm, Default
        seeding algorithm to use: one of Default (no truth information used), TruthSmeared, TruthEstimated
    truthSeedRanges : TruthSeedRanges(rho, z, phi, eta, absEta, pt, nHits)
        TruthSeedSelector configuration. Each range is specified as a tuple of (min,max).
        Defaults of no cuts specified in Examples/Algorithms/TruthTracking/ActsExamples/TruthTracking/TruthSeedSelector.hpp
        If specified as None, don't run ParticleSmearing at all (and use addCKFTracks(selectedParticles="particles_initial"))
    particleSmearingSigmas : ParticleSmearingSigmas(d0, d0PtA, d0PtB, z0, z0PtA, z0PtB, t0, phi, theta, pRel)
        ParticleSmearing configuration.
        Defaults specified in Examples/Algorithms/TruthTracking/ActsExamples/TruthTracking/ParticleSmearing.hpp
    initialVarInflation : list
        List of 6 scale factors to inflate the initial covariance matrix
        Defaults (all 1) specified in Examples/Algorithms/TruthTracking/ActsExamples/TruthTracking/ParticleSmearing.hpp
    seedfinderConfigArg : SeedfinderConfigArg(maxSeedsPerSpM, cotThetaMax, sigmaScattering, radLengthPerSeed, minPt, bFieldInZ, impactMax, interactionPointCut, arithmeticAverageCotTheta, deltaZMax, maxPtScattering, zBinEdges, skipPreviousTopSP, zBinsCustomLooping, rRangeMiddleSP, useVariableMiddleSPRange, binSizeR, forceRadialSorting, seedConfirmation, centralSeedConfirmationRange, forwardSeedConfirmationRange, deltaR, deltaRBottomSP, deltaRTopSP, deltaRMiddleSPRange, collisionRegion, r, z, beamPos)
        SeedfinderConfig settings. deltaR, deltaRBottomSP, deltaRTopSP, deltaRMiddleSPRange, collisionRegion, r, z are ranges specified as a tuple of (min,max). beamPos is specified as (x,y).
        Defaults specified in Core/include/Acts/Seeding/SeedfinderConfig.hpp
    seedFilterConfigArg : SeedFilterConfigArg(compatSeedWeight, compatSeedLimit, numSeedIncrement, seedWeightIncrement, seedConfirmation, curvatureSortingInFilter, maxSeedsPerSpMConf, maxQualitySeedsPerSpMConf, useDeltaRorTopRadius)
                                Defaults specified in Core/include/Acts/Seeding/SeedFinderConfig.hpp
    spacePointGridConfigArg : SpacePointGridConfigArg(rMax, zBinEdges, phiBinDeflectionCoverage, phi, impactMax)
                                SpacePointGridConfigArg settings. phi is specified as a tuple of (min,max).
        Defaults specified in Core/include/Acts/Seeding/SpacePointGrid.hpp
    seedingAlgorithmConfigArg : SeedingAlgorithmConfigArg(allowSeparateRMax, zBinNeighborsTop, zBinNeighborsBottom, numPhiNeighbors)
                                Defaults specified in Examples/Algorithms/TrackFinding/include/ActsExamples/TrackFinding/SeedingAlgorithm.hpp
    trackParamsEstimationConfig : TrackParamsEstimationConfig(deltaR)
        TrackParamsEstimationAlgorithm configuration. Currently only deltaR=(min,max) range specified here.
        Defaults specified in Examples/Algorithms/TrackFinding/include/ActsExamples/TrackFinding/TrackParamsEstimationAlgorithm.hpp
    inputParticles : str, "particles_initial"
        input particles name in the WhiteBoard
    outputDirRoot : Path|str, path, None
        the output folder for the Root output, None triggers no output
    logLevel : acts.logging.Level, None
        logging level to override setting given in `s`
    rnd : RandomNumbers, None
        random number generator. Only used by SeedingAlgorithm.TruthSmeared.
    """

    customLogLevel = acts.examples.defaultLogging(s, logLevel)
    logger = acts.logging.getLogger("addSeeding")

    if truthSeedRanges is not None:
        selAlg = acts.examples.TruthSeedSelector(
            **acts.examples.defaultKWArgs(
                ptMin=truthSeedRanges.pt[0],
                ptMax=truthSeedRanges.pt[1],
                etaMin=truthSeedRanges.eta[0],
                etaMax=truthSeedRanges.eta[1],
                nHitsMin=truthSeedRanges.nHits[0],
                nHitsMax=truthSeedRanges.nHits[1],
                rhoMin=truthSeedRanges.rho[0],
                rhoMax=truthSeedRanges.rho[1],
                zMin=truthSeedRanges.z[0],
                zMax=truthSeedRanges.z[1],
                phiMin=truthSeedRanges.phi[0],
                phiMax=truthSeedRanges.phi[1],
                absEtaMin=truthSeedRanges.absEta[0],
                absEtaMax=truthSeedRanges.absEta[1],
            ),
            level=customLogLevel(),
            inputParticles=inputParticles,
            inputMeasurementParticlesMap="measurement_particles_map",
            outputParticles="truth_seeds_selected",
        )
        s.addAlgorithm(selAlg)
        selectedParticles = selAlg.config.outputParticles
    else:
        selectedParticles = inputParticles

    # Create starting parameters from either particle smearing or combined seed
    # finding and track parameters estimation
    if seedingAlgorithm == SeedingAlgorithm.TruthSmeared:
        rnd = rnd or acts.examples.RandomNumbers(seed=42)
        logger.info("Using smeared truth particles for seeding")
        # Run particle smearing
        ptclSmear = acts.examples.ParticleSmearing(
            level=customLogLevel(),
            inputParticles=selectedParticles,
            outputTrackParameters="estimatedparameters",
            randomNumbers=rnd,
            # gaussian sigmas to smear particle parameters
            **acts.examples.defaultKWArgs(
                sigmaD0=particleSmearingSigmas.d0,
                sigmaD0PtA=particleSmearingSigmas.d0PtA,
                sigmaD0PtB=particleSmearingSigmas.d0PtB,
                sigmaZ0=particleSmearingSigmas.z0,
                sigmaZ0PtA=particleSmearingSigmas.z0PtA,
                sigmaZ0PtB=particleSmearingSigmas.z0PtB,
                sigmaT0=particleSmearingSigmas.t0,
                sigmaPhi=particleSmearingSigmas.phi,
                sigmaTheta=particleSmearingSigmas.theta,
                sigmaPRel=particleSmearingSigmas.pRel,
                initialVarInflation=initialVarInflation,
            ),
        )
        s.addAlgorithm(ptclSmear)
    else:

        spAlg = acts.examples.SpacePointMaker(
            level=customLogLevel(),
            inputSourceLinks="sourcelinks",
            inputMeasurements="measurements",
            outputSpacePoints="spacepoints",
            trackingGeometry=trackingGeometry,
            geometrySelection=acts.examples.readJsonGeometryList(
                str(geoSelectionConfigFile)
            ),
        )
        s.addAlgorithm(spAlg)

        # Run either: truth track finding or seeding
        if seedingAlgorithm == SeedingAlgorithm.TruthEstimated:
            logger.info("Using truth track finding from space points for seeding")
            # Use truth tracking
            truthTrackFinder = acts.examples.TruthTrackFinder(
                level=customLogLevel(),
                inputParticles=selectedParticles,
                inputMeasurementParticlesMap="measurement_particles_map",
                outputProtoTracks="prototracks",
            )
            s.addAlgorithm(truthTrackFinder)
            inputProtoTracks = truthTrackFinder.config.outputProtoTracks
            inputSeeds = ""
        elif seedingAlgorithm == SeedingAlgorithm.Default:
            logger.info("Using default seeding")
            # Use seeding
            seedFinderConfig = acts.SeedfinderConfig(
                **acts.examples.defaultKWArgs(
                    rMin=seedfinderConfigArg.r[0],
                    rMax=seedfinderConfigArg.r[1],
                    deltaRMin=seedfinderConfigArg.deltaR[0],
                    deltaRMax=seedfinderConfigArg.deltaR[1],
                    deltaRMinTopSP=(
                        seedfinderConfigArg.deltaR[0]
                        if seedfinderConfigArg.deltaRTopSP[0] is None
                        else seedfinderConfigArg.deltaRTopSP[0]
                    ),
                    deltaRMaxTopSP=(
                        seedfinderConfigArg.deltaR[1]
                        if seedfinderConfigArg.deltaRTopSP[1] is None
                        else seedfinderConfigArg.deltaRTopSP[1]
                    ),
                    deltaRMinBottomSP=(
                        seedfinderConfigArg.deltaR[0]
                        if seedfinderConfigArg.deltaRBottomSP[0] is None
                        else seedfinderConfigArg.deltaRBottomSP[0]
                    ),
                    deltaRMaxBottomSP=(
                        seedfinderConfigArg.deltaR[1]
                        if seedfinderConfigArg.deltaRBottomSP[1] is None
                        else seedfinderConfigArg.deltaRBottomSP[1]
                    ),
                    deltaRMiddleMinSPRange=seedfinderConfigArg.deltaRMiddleSPRange[0],
                    deltaRMiddleMaxSPRange=seedfinderConfigArg.deltaRMiddleSPRange[1],
                    collisionRegionMin=seedfinderConfigArg.collisionRegion[0],
                    collisionRegionMax=seedfinderConfigArg.collisionRegion[1],
                    zMin=seedfinderConfigArg.z[0],
                    zMax=seedfinderConfigArg.z[1],
                    maxSeedsPerSpM=seedfinderConfigArg.maxSeedsPerSpM,
                    cotThetaMax=seedfinderConfigArg.cotThetaMax,
                    sigmaScattering=seedfinderConfigArg.sigmaScattering,
                    radLengthPerSeed=seedfinderConfigArg.radLengthPerSeed,
                    minPt=seedfinderConfigArg.minPt,
                    bFieldInZ=seedfinderConfigArg.bFieldInZ,
                    impactMax=seedfinderConfigArg.impactMax,
                    interactionPointCut=seedfinderConfigArg.interactionPointCut,
                    arithmeticAverageCotTheta=seedfinderConfigArg.arithmeticAverageCotTheta,
                    deltaZMax=seedfinderConfigArg.deltaZMax,
                    maxPtScattering=seedfinderConfigArg.maxPtScattering,
                    zBinEdges=seedfinderConfigArg.zBinEdges,
                    skipPreviousTopSP=seedfinderConfigArg.skipPreviousTopSP,
                    zBinsCustomLooping=seedfinderConfigArg.zBinsCustomLooping,
                    rRangeMiddleSP=seedfinderConfigArg.rRangeMiddleSP,
                    useVariableMiddleSPRange=seedfinderConfigArg.useVariableMiddleSPRange,
                    binSizeR=seedfinderConfigArg.binSizeR,
                    forceRadialSorting=seedfinderConfigArg.forceRadialSorting,
                    seedConfirmation=seedfinderConfigArg.seedConfirmation,
                    centralSeedConfirmationRange=seedfinderConfigArg.centralSeedConfirmationRange,
                    forwardSeedConfirmationRange=seedfinderConfigArg.forwardSeedConfirmationRange,
                    beamPos=(
                        None
                        if seedfinderConfigArg.beamPos is None
                        or all([x is None for x in seedfinderConfigArg.beamPos])
                        else acts.Vector2(
                            seedfinderConfigArg.beamPos[0] or 0.0,
                            seedfinderConfigArg.beamPos[1] or 0.0,
                        )
                    ),
                ),
            )

            seedFilterConfig = acts.SeedFilterConfig(
                **acts.examples.defaultKWArgs(
                    maxSeedsPerSpM=seedFinderConfig.maxSeedsPerSpM,
                    deltaRMin=(
                        seedFinderConfig.deltaRMin
                        if seedFilterConfigArg.deltaRMin is None
                        else seedFilterConfigArg.deltaRMin
                    ),
                    impactWeightFactor=seedFilterConfigArg.impactWeightFactor,
                    compatSeedWeight=seedFilterConfigArg.compatSeedWeight,
                    compatSeedLimit=seedFilterConfigArg.compatSeedLimit,
                    numSeedIncrement=seedFilterConfigArg.numSeedIncrement,
                    seedWeightIncrement=seedFilterConfigArg.seedWeightIncrement,
                    seedConfirmation=seedFilterConfigArg.seedConfirmation,
                    centralSeedConfirmationRange=seedFinderConfig.centralSeedConfirmationRange,
                    forwardSeedConfirmationRange=seedFinderConfig.forwardSeedConfirmationRange,
                    curvatureSortingInFilter=seedFilterConfigArg.curvatureSortingInFilter,
                    maxSeedsPerSpMConf=seedFilterConfigArg.maxSeedsPerSpMConf,
                    maxQualitySeedsPerSpMConf=seedFilterConfigArg.maxQualitySeedsPerSpMConf,
                    useDeltaRorTopRadius=seedFilterConfigArg.useDeltaRorTopRadius,
                )
            )

            gridConfig = acts.SpacePointGridConfig(
                **acts.examples.defaultKWArgs(
                    bFieldInZ=seedFinderConfig.bFieldInZ,
                    minPt=seedFinderConfig.minPt,
                    rMax=(
                        seedFinderConfig.rMax
                        if spacePointGridConfigArg.rMax is None
                        else spacePointGridConfigArg.rMax
                    ),
                    zMax=seedFinderConfig.zMax,
                    zMin=seedFinderConfig.zMin,
                    deltaRMax=(
                        seedFinderConfig.deltaRMax
                        if spacePointGridConfigArg.deltaRMax is None
                        else spacePointGridConfigArg.deltaRMax
                    ),
                    cotThetaMax=seedFinderConfig.cotThetaMax,
                    phiMin=spacePointGridConfigArg.phi[0],
                    phiMax=spacePointGridConfigArg.phi[1],
                    impactMax=spacePointGridConfigArg.impactMax,
                    zBinEdges=spacePointGridConfigArg.zBinEdges,
                    phiBinDeflectionCoverage=spacePointGridConfigArg.phiBinDeflectionCoverage,
                )
            )

            seedingAlg = acts.examples.SeedingAlgorithm(
                level=customLogLevel(),
                inputSpacePoints=[spAlg.config.outputSpacePoints],
                outputSeeds="seeds",
                outputProtoTracks="prototracks",
                **acts.examples.defaultKWArgs(
                    allowSeparateRMax=seedingAlgorithmConfigArg.allowSeparateRMax,
                    zBinNeighborsTop=seedingAlgorithmConfigArg.zBinNeighborsTop,
                    zBinNeighborsBottom=seedingAlgorithmConfigArg.zBinNeighborsBottom,
                    numPhiNeighbors=seedingAlgorithmConfigArg.numPhiNeighbors,
                ),
                gridConfig=gridConfig,
                seedFilterConfig=seedFilterConfig,
                seedFinderConfig=seedFinderConfig,
            )
            s.addAlgorithm(seedingAlg)
            inputProtoTracks = seedingAlg.config.outputProtoTracks
            inputSeeds = seedingAlg.config.outputSeeds
        elif seedingAlgorithm == SeedingAlgorithm.Orthogonal:
            logger.info("Using orthogonal seeding")
            # Use seeding
            seedFinderConfig = acts.SeedFinderOrthogonalConfig(
                **acts.examples.defaultKWArgs(
                    rMin=seedfinderConfigArg.r[0],
                    rMax=seedfinderConfigArg.r[1],
                    deltaRMinTopSP=(
                        seedfinderConfigArg.deltaR[0]
                        if seedfinderConfigArg.deltaRTopSP[0] is None
                        else seedfinderConfigArg.deltaRTopSP[0]
                    ),
                    deltaRMaxTopSP=(
                        seedfinderConfigArg.deltaR[1]
                        if seedfinderConfigArg.deltaRTopSP[1] is None
                        else seedfinderConfigArg.deltaRTopSP[1]
                    ),
                    deltaRMinBottomSP=(
                        seedfinderConfigArg.deltaR[0]
                        if seedfinderConfigArg.deltaRBottomSP[0] is None
                        else seedfinderConfigArg.deltaRBottomSP[0]
                    ),
                    deltaRMaxBottomSP=(
                        seedfinderConfigArg.deltaR[1]
                        if seedfinderConfigArg.deltaRBottomSP[1] is None
                        else seedfinderConfigArg.deltaRBottomSP[1]
                    ),
                    deltaRMiddleMinSPRange=seedfinderConfigArg.deltaRMiddleSPRange[0],
                    deltaRMiddleMaxSPRange=seedfinderConfigArg.deltaRMiddleSPRange[1],
                    collisionRegionMin=seedfinderConfigArg.collisionRegion[0],
                    collisionRegionMax=seedfinderConfigArg.collisionRegion[1],
                    zMin=seedfinderConfigArg.z[0],
                    zMax=seedfinderConfigArg.z[1],
                    maxSeedsPerSpM=seedfinderConfigArg.maxSeedsPerSpM,
                    cotThetaMax=seedfinderConfigArg.cotThetaMax,
                    sigmaScattering=seedfinderConfigArg.sigmaScattering,
                    radLengthPerSeed=seedfinderConfigArg.radLengthPerSeed,
                    minPt=seedfinderConfigArg.minPt,
                    bFieldInZ=seedfinderConfigArg.bFieldInZ,
                    impactMax=seedfinderConfigArg.impactMax,
                    interactionPointCut=seedfinderConfigArg.interactionPointCut,
                    arithmeticAverageCotTheta=seedfinderConfigArg.arithmeticAverageCotTheta,
                    deltaZMax=seedfinderConfigArg.deltaZMax,
                    maxPtScattering=seedfinderConfigArg.maxPtScattering,
                    zBinEdges=seedfinderConfigArg.zBinEdges,
                    skipPreviousTopSP=seedfinderConfigArg.skipPreviousTopSP,
                    zBinsCustomLooping=seedfinderConfigArg.zBinsCustomLooping,
                    rRangeMiddleSP=seedfinderConfigArg.rRangeMiddleSP,
                    useVariableMiddleSPRange=seedfinderConfigArg.useVariableMiddleSPRange,
                    binSizeR=seedfinderConfigArg.binSizeR,
                    forceRadialSorting=seedfinderConfigArg.forceRadialSorting,
                    seedConfirmation=seedfinderConfigArg.seedConfirmation,
                    beamPos=(
                        None
                        if seedfinderConfigArg.beamPos is None
                        or all([x is None for x in seedfinderConfigArg.beamPos])
                        else acts.Vector2(
                            seedfinderConfigArg.beamPos[0] or 0.0,
                            seedfinderConfigArg.beamPos[1] or 0.0,
                        )
                    ),
                ),
            )

            seedFilterConfig = acts.SeedFilterConfig(
                **acts.examples.defaultKWArgs(
                    maxSeedsPerSpM=seedFinderConfig.maxSeedsPerSpM,
                    deltaRMin=(
                        seedfinderConfigArg.deltaR[0]
                        if seedFilterConfigArg.deltaRMin is None
                        else seedFilterConfigArg.deltaRMin
                    ),
                    impactWeightFactor=seedFilterConfigArg.impactWeightFactor,
                    compatSeedWeight=seedFilterConfigArg.compatSeedWeight,
                    compatSeedLimit=seedFilterConfigArg.compatSeedLimit,
                    numSeedIncrement=seedFilterConfigArg.numSeedIncrement,
                    seedWeightIncrement=seedFilterConfigArg.seedWeightIncrement,
                    seedConfirmation=seedFilterConfigArg.seedConfirmation,
                    curvatureSortingInFilter=seedFilterConfigArg.curvatureSortingInFilter,
                    maxSeedsPerSpMConf=seedFilterConfigArg.maxSeedsPerSpMConf,
                    maxQualitySeedsPerSpMConf=seedFilterConfigArg.maxQualitySeedsPerSpMConf,
                    useDeltaRorTopRadius=seedFilterConfigArg.useDeltaRorTopRadius,
                )
            )

            seedingAlg = acts.examples.SeedingOrthogonalAlgorithm(
                level=customLogLevel(),
                inputSpacePoints=[spAlg.config.outputSpacePoints],
                outputSeeds="seeds",
                outputProtoTracks="prototracks",
                seedFilterConfig=seedFilterConfig,
                seedFinderConfig=seedFinderConfig,
            )
            s.addAlgorithm(seedingAlg)
            inputProtoTracks = seedingAlg.config.outputProtoTracks
            inputSeeds = seedingAlg.config.outputSeeds
        else:
            logger.fatal("unknown seedingAlgorithm %s", seedingAlgorithm)

        parEstimateAlg = acts.examples.TrackParamsEstimationAlgorithm(
            level=customLogLevel(),
            inputSeeds=inputSeeds,
            inputProtoTracks=inputProtoTracks,
            inputSpacePoints=[spAlg.config.outputSpacePoints],
            inputSourceLinks=spAlg.config.inputSourceLinks,
            outputTrackParameters="estimatedparameters",
            outputProtoTracks="prototracks_estimated",
            trackingGeometry=trackingGeometry,
            magneticField=field,
            **acts.examples.defaultKWArgs(
                initialVarInflation=initialVarInflation,
                deltaRMin=trackParamsEstimationConfig.deltaR[0],
                deltaRMax=trackParamsEstimationConfig.deltaR[1],
            ),
        )
        s.addAlgorithm(parEstimateAlg)

        if outputDirRoot is not None:
            outputDirRoot = Path(outputDirRoot)
            if not outputDirRoot.exists():
                outputDirRoot.mkdir()
            s.addWriter(
                acts.examples.TrackFinderPerformanceWriter(
                    level=customLogLevel(),
                    inputProtoTracks=inputProtoTracks,
                    inputParticles=selectedParticles,  # the original selected particles after digitization
                    inputMeasurementParticlesMap="measurement_particles_map",
                    filePath=str(outputDirRoot / "performance_seeding_trees.root"),
                )
            )

            s.addWriter(
                acts.examples.SeedingPerformanceWriter(
                    level=customLogLevel(minLevel=acts.logging.DEBUG),
                    inputProtoTracks=inputProtoTracks,
                    inputParticles=selectedParticles,
                    inputMeasurementParticlesMap="measurement_particles_map",
                    filePath=str(outputDirRoot / "performance_seeding_hists.root"),
                )
            )

            s.addWriter(
                acts.examples.RootTrackParameterWriter(
                    level=customLogLevel(),
                    inputTrackParameters=parEstimateAlg.config.outputTrackParameters,
                    inputProtoTracks=parEstimateAlg.config.outputProtoTracks,
                    inputParticles=inputParticles,
                    inputSimHits="simhits",
                    inputMeasurementParticlesMap="measurement_particles_map",
                    inputMeasurementSimHitsMap="measurement_simhits_map",
                    filePath=str(outputDirRoot / "estimatedparams.root"),
                    treeName="estimatedparams",
                )
            )

    return s


def addKalmanTracks(
    s: acts.examples.Sequencer,
    trackingGeometry: acts.TrackingGeometry,
    field: acts.MagneticFieldProvider,
    directNavigation=False,
    reverseFilteringMomThreshold=0 * u.GeV,
    logLevel: Optional[acts.logging.Level] = None,
) -> None:

    customLogLevel = acts.examples.defaultLogging(s, logLevel)

    truthTrkFndAlg = acts.examples.TruthTrackFinder(
        level=customLogLevel(),
        inputParticles="truth_seeds_selected",
        inputMeasurementParticlesMap="measurement_particles_map",
        outputProtoTracks="prototracks",
    )
    s.addAlgorithm(truthTrkFndAlg)

    if directNavigation:
        srfSortAlg = acts.examples.SurfaceSortingAlgorithm(
            level=customLogLevel(),
            inputProtoTracks="prototracks",
            inputSimHits="simhits",
            inputMeasurementSimHitsMap="measurement_simhits_map",
            outputProtoTracks="sortedprototracks",
        )
        s.addAlgorithm(srfSortAlg)
        inputProtoTracks = srfSortAlg.config.outputProtoTracks
    else:
        inputProtoTracks = "prototracks"

    kalmanOptions = {
        "multipleScattering": True,
        "energyLoss": True,
        "reverseFilteringMomThreshold": reverseFilteringMomThreshold,
        "freeToBoundCorrection": acts.examples.FreeToBoundCorrection(False),
    }

    fitAlg = acts.examples.TrackFittingAlgorithm(
        level=customLogLevel(),
        inputMeasurements="measurements",
        inputSourceLinks="sourcelinks",
        inputProtoTracks=inputProtoTracks,
        inputInitialTrackParameters="estimatedparameters",
        outputTrajectories="trajectories",
        directNavigation=directNavigation,
        pickTrack=0,
        trackingGeometry=trackingGeometry,
        dFit=acts.examples.TrackFittingAlgorithm.makeKalmanFitterFunction(
            field, **kalmanOptions
        ),
        fit=acts.examples.TrackFittingAlgorithm.makeKalmanFitterFunction(
            trackingGeometry, field, **kalmanOptions
        ),
    )
    s.addAlgorithm(fitAlg)

    return s


def addTruthTrackingGsf(
    s: acts.examples.Sequencer,
    trackingGeometry: acts.TrackingGeometry,
    field: acts.MagneticFieldProvider,
<<<<<<< HEAD
    options: Optional[dict] = None,
    logLevel = None,
):
    gsfOptions = options or {
=======
    logLevel: Optional[acts.logging.Level] = None,
) -> None:

    customLogLevel = acts.examples.defaultLogging(s, logLevel)

    gsfOptions = {
>>>>>>> 3da30d6e
        "maxComponents": 12,
        "abortOnError": False,
        "disableAllMaterialHandling": False,
        "useMode": True,
    }

    gsfAlg = acts.examples.TrackFittingAlgorithm(
<<<<<<< HEAD
        level=logLevel or acts.logging.INFO,
=======
        level=customLogLevel(),
>>>>>>> 3da30d6e
        inputMeasurements="measurements",
        inputSourceLinks="sourcelinks",
        inputProtoTracks="prototracks",
        inputInitialTrackParameters="estimatedparameters",
        outputTrajectories="gsf_trajectories",
        directNavigation=False,
        pickTrack=0,
        trackingGeometry=trackingGeometry,
        fit=acts.examples.TrackFittingAlgorithm.makeGsfFitterFunction(
            trackingGeometry, field, **gsfOptions
        ),
    )

    s.addAlgorithm(gsfAlg)

    return s


CKFPerformanceConfig = namedtuple(
    "CKFPerformanceConfig",
    ["truthMatchProbMin", "nMeasurementsMin", "ptMin"],
    defaults=[None] * 3,
)


@acts.examples.NamedTypeArgs(
    CKFPerformanceConfigArg=CKFPerformanceConfig,
)
def addCKFTracks(
    s: acts.examples.Sequencer,
    trackingGeometry: acts.TrackingGeometry,
    field: acts.MagneticFieldProvider,
    CKFPerformanceConfigArg: CKFPerformanceConfig = CKFPerformanceConfig(),
    outputDirCsv: Optional[Union[Path, str]] = None,
    outputDirRoot: Optional[Union[Path, str]] = None,
    selectedParticles: str = "truth_seeds_selected",
    writeTrajectories: bool = True,
    logLevel: Optional[acts.logging.Level] = None,
) -> None:
    """This function steers the seeding

    Parameters
    ----------
    s: Sequencer
        the sequencer module to which we add the Seeding steps (returned from addSeeding)
    trackingGeometry : tracking geometry
    field : magnetic field
    CKFPerformanceConfigArg : CKFPerformanceConfig(truthMatchProbMin, nMeasurementsMin, ptMin)
        CKFPerformanceWriter configuration.
        Defaults specified in Examples/Io/Performance/ActsExamples/Io/Performance/CKFPerformanceWriter.hpp
    outputDirCsv : Path|str, path, None
        the output folder for the Csv output, None triggers no output
    outputDirRoot : Path|str, path, None
        the output folder for the Root output, None triggers no output
    selectedParticles : str, "truth_seeds_selected"
        CKFPerformanceWriter truth input
    writeTrajectories : bool, True
        write trackstates_ckf.root and tracksummary_ckf.root ntuples? These can be quite large.
    """

    customLogLevel = acts.examples.defaultLogging(s, logLevel)
    logger = acts.logging.getLogger("addCKFTracks")

    # Setup the track finding algorithm with CKF
    # It takes all the source links created from truth hit smearing, seeds from
    # truth particle smearing and source link selection config
    trackFinder = acts.examples.TrackFindingAlgorithm(
        level=customLogLevel(),
        measurementSelectorCfg=acts.MeasurementSelector.Config(
            [(acts.GeometryIdentifier(), ([], [15.0], [10]))]
        ),
        inputMeasurements="measurements",
        inputSourceLinks="sourcelinks",
        inputInitialTrackParameters="estimatedparameters",
        outputTrajectories="trajectories",
        outputTrackParameters="fittedTrackParameters",
        outputTrackParametersTips="fittedTrackParametersTips",
        findTracks=acts.examples.TrackFindingAlgorithm.makeTrackFinderFunction(
            trackingGeometry, field
        ),
    )
    s.addAlgorithm(trackFinder)

    if outputDirRoot is not None:
        outputDirRoot = Path(outputDirRoot)
        if not outputDirRoot.exists():
            outputDirRoot.mkdir()

        if writeTrajectories:
            # write track states from CKF
            trackStatesWriter = acts.examples.RootTrajectoryStatesWriter(
                level=customLogLevel(),
                inputTrajectories=trackFinder.config.outputTrajectories,
                # @note The full particles collection is used here to avoid lots of warnings
                # since the unselected CKF track might have a majority particle not in the
                # filtered particle collection. This could be avoided when a seperate track
                # selection algorithm is used.
                inputParticles="particles_selected",
                inputSimHits="simhits",
                inputMeasurementParticlesMap="measurement_particles_map",
                inputMeasurementSimHitsMap="measurement_simhits_map",
                filePath=str(outputDirRoot / "trackstates_ckf.root"),
                treeName="trackstates",
            )
            s.addWriter(trackStatesWriter)

            # write track summary from CKF
            trackSummaryWriter = acts.examples.RootTrajectorySummaryWriter(
                level=customLogLevel(),
                inputTrajectories=trackFinder.config.outputTrajectories,
                # @note The full particles collection is used here to avoid lots of warnings
                # since the unselected CKF track might have a majority particle not in the
                # filtered particle collection. This could be avoided when a seperate track
                # selection algorithm is used.
                inputParticles="particles_selected",
                inputMeasurementParticlesMap="measurement_particles_map",
                filePath=str(outputDirRoot / "tracksummary_ckf.root"),
                treeName="tracksummary",
            )
            s.addWriter(trackSummaryWriter)

        # Write CKF performance data
        ckfPerfWriter = acts.examples.CKFPerformanceWriter(
            level=customLogLevel(),
            inputParticles=selectedParticles,
            inputTrajectories=trackFinder.config.outputTrajectories,
            inputMeasurementParticlesMap="measurement_particles_map",
            **acts.examples.defaultKWArgs(
                # The bottom seed could be the first, second or third hits on the truth track
                nMeasurementsMin=CKFPerformanceConfigArg.nMeasurementsMin,
                ptMin=CKFPerformanceConfigArg.ptMin,
                truthMatchProbMin=CKFPerformanceConfigArg.truthMatchProbMin,
            ),
            filePath=str(outputDirRoot / "performance_ckf.root"),
        )
        s.addWriter(ckfPerfWriter)

    if outputDirCsv is not None:
        outputDirCsv = Path(outputDirCsv)
        if not outputDirCsv.exists():
            outputDirCsv.mkdir()
        logger.info("Writing CSV files")
        csvMTJWriter = acts.examples.CsvMultiTrajectoryWriter(
            level=customLogLevel(),
            inputTrajectories=trackFinder.config.outputTrajectories,
            inputMeasurementParticlesMap="measurement_particles_map",
            outputDir=str(outputDirCsv),
        )
        s.addWriter(csvMTJWriter)

    return s


ExaTrkXBackend = Enum("ExaTrkXBackend", "Torch Onnx")


def addExaTrkX(
    s: acts.examples.Sequencer,
    trackingGeometry: acts.TrackingGeometry,
    geometrySelection: Union[Path, str],
    modelDir: Union[Path, str],
    outputDirRoot: Optional[Union[Path, str]] = None,
    backend: Optional[ExaTrkXBackend] = ExaTrkXBackend.Torch,
    logLevel: Optional[acts.logging.Level] = None,
) -> None:

    customLogLevel = acts.examples.defaultLogging(s, logLevel)

    # Run the particle selection
    # The pre-selection will select truth particles satisfying provided criteria
    # from all particles read in by particle reader for further processing. It
    # has no impact on the truth hits themselves
    s.addAlgorithm(
        acts.examples.TruthSeedSelector(
            level=customLogLevel(),
            ptMin=500 * u.MeV,
            nHitsMin=9,
            inputParticles="particles_initial",
            inputMeasurementParticlesMap="measurement_particles_map",
            outputParticles="particles_seed_selected",
        )
    )

    # Create space points
    s.addAlgorithm(
        acts.examples.SpacePointMaker(
            level=customLogLevel(),
            inputSourceLinks="sourcelinks",
            inputMeasurements="measurements",
            outputSpacePoints="spacepoints",
            trackingGeometry=trackingGeometry,
            geometrySelection=acts.examples.readJsonGeometryList(
                str(geometrySelection)
            ),
        )
    )

    # For now we don't configure only the common options so this works
    exaTrkxModule = (
        acts.examples.ExaTrkXTrackFindingTorch
        if backend == ExaTrkXBackend.Torch
        else acts.examples.ExaTrkXTrackFindingOnnx
    )

    exaTrkxFinding = exaTrkxModule(
        modelDir=str(modelDir),
        spacepointFeatures=3,
        embeddingDim=8,
        rVal=1.6,
        knnVal=500,
        filterCut=0.21,
    )

    s.addAlgorithm(
        acts.examples.TrackFindingAlgorithmExaTrkX(
            level=customLogLevel(),
            inputSpacePoints="spacepoints",
            outputProtoTracks="protoTracks",
            trackFinderML=exaTrkxFinding,
        )
    )

    # Write truth track finding / seeding performance
    if outputDirRoot is not None:
        s.addWriter(
            acts.examples.TrackFinderPerformanceWriter(
                level=customLogLevel(),
                inputProtoTracks="protoTracks",
                inputParticles="particles_initial",  # the original selected particles after digitization
                inputMeasurementParticlesMap="measurement_particles_map",
                filePath=str(Path(outputDirRoot) / "performance_seeding_trees.root"),
            )
        )

    return s


class VertexFinder(Enum):
    Truth = (1,)
    AMVF = (2,)
    Iterative = (3,)


def addVertexFitting(
    s,
    field,
    outputDirRoot: Optional[Union[Path, str]] = None,
    associatedParticles: str = "particles_input",
    trajectories: Optional[str] = None,
    trackParameters: str = "trackparameters",
    vertexFinder: VertexFinder = VertexFinder.Truth,
    logLevel: Optional[acts.logging.Level] = None,
) -> None:
    """This function steers the vertex fitting

    Parameters
    ----------
    s: Sequencer
        the sequencer module to which we add the Seeding steps (returned from addVertexFitting)
    field : magnetic field
    outputDirRoot : Path|str, path, None
        the output folder for the Root output, None triggers no output
    associatedParticles : str, "associatedTruthParticles"
        RootVertexPerformanceWriter.inputAssociatedTruthParticles
    vertexFinder : VertexFinder, Truth
        vertexFinder algorithm: one of Truth, AMVF, Iterative
    logLevel : acts.logging.Level, None
        logging level to override setting given in `s`
    """
    from acts.examples import (
        TruthVertexFinder,
        VertexFitterAlgorithm,
        IterativeVertexFinderAlgorithm,
        AdaptiveMultiVertexFinderAlgorithm,
        RootVertexPerformanceWriter,
    )

    customLogLevel = acts.examples.defaultLogging(s, logLevel)

    inputParticles = "particles_input"
    outputVertices = "fittedVertices"
    selectedParticles = "particles_selected"

    outputTime = ""
    if vertexFinder == VertexFinder.Truth:
        findVertices = TruthVertexFinder(
            level=customLogLevel(),
            inputParticles=selectedParticles,
            outputProtoVertices="protovertices",
            excludeSecondaries=True,
        )
        s.addAlgorithm(findVertices)
        fitVertices = VertexFitterAlgorithm(
            level=customLogLevel(),
            bField=field,
            inputTrackParameters=trackParameters,
            inputProtoVertices=findVertices.config.outputProtoVertices,
            outputVertices=outputVertices,
        )
        s.addAlgorithm(fitVertices)
    elif vertexFinder == VertexFinder.Iterative:
        findVertices = IterativeVertexFinderAlgorithm(
            level=customLogLevel(),
            bField=field,
            inputTrackParameters=trackParameters,
            outputProtoVertices="protovertices",
            outputVertices=outputVertices,
        )
        s.addAlgorithm(findVertices)
    elif vertexFinder == VertexFinder.AMVF:
        outputTime = "outputTime"
        findVertices = AdaptiveMultiVertexFinderAlgorithm(
            level=customLogLevel(),
            bField=field,
            inputTrackParameters=trackParameters,
            outputProtoVertices="protovertices",
            outputVertices=outputVertices,
            outputTime=outputTime,
        )
        s.addAlgorithm(findVertices)
    else:
        raise RuntimeError("Invalid finder argument")

    if outputDirRoot is not None:
        outputDirRoot = Path(outputDirRoot)
        if not outputDirRoot.exists():
            outputDirRoot.mkdir()
        if associatedParticles == selectedParticles:
            warnings.warn(
                "Using RootVertexPerformanceWriter with smeared particles is not necessarily supported. "
                "Please get in touch with us"
            )
        s.addWriter(
            RootVertexPerformanceWriter(
                level=customLogLevel(),
                inputAllTruthParticles=inputParticles,
                inputSelectedTruthParticles=selectedParticles,
                inputFittedTracks=trackParameters,
                inputFittedTracksIndices="outputTrackIndices",
                inputAllFittedTracksTips="fittedTrackParametersTips",
                inputMeasurementParticlesMap="measurement_particles_map",
                inputTrajectories="trajectories" if trajectories is not None else "",
                inputAssociatedTruthParticles=""
                if trajectories is not None
                else associatedParticles,
                inputVertices=outputVertices,
                minTrackVtxMatchFraction=0.0 if trajectories is not None else 0.5,
                inputTime=outputTime,
                treeName="vertexing",
                filePath=str(outputDirRoot / "performance_vertexing.root"),
            )
        )

    return s<|MERGE_RESOLUTION|>--- conflicted
+++ resolved
@@ -628,19 +628,13 @@
     s: acts.examples.Sequencer,
     trackingGeometry: acts.TrackingGeometry,
     field: acts.MagneticFieldProvider,
-<<<<<<< HEAD
     options: Optional[dict] = None,
-    logLevel = None,
-):
-    gsfOptions = options or {
-=======
     logLevel: Optional[acts.logging.Level] = None,
 ) -> None:
 
     customLogLevel = acts.examples.defaultLogging(s, logLevel)
 
-    gsfOptions = {
->>>>>>> 3da30d6e
+    gsfOptions = options or {
         "maxComponents": 12,
         "abortOnError": False,
         "disableAllMaterialHandling": False,
@@ -648,11 +642,7 @@
     }
 
     gsfAlg = acts.examples.TrackFittingAlgorithm(
-<<<<<<< HEAD
-        level=logLevel or acts.logging.INFO,
-=======
         level=customLogLevel(),
->>>>>>> 3da30d6e
         inputMeasurements="measurements",
         inputSourceLinks="sourcelinks",
         inputProtoTracks="prototracks",
