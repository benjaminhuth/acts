--- conflicted
+++ resolved
@@ -2086,24 +2086,11 @@
     """
     customLogLevel = acts.examples.defaultLogging(s, logLevel)
 
-<<<<<<< HEAD
     # Validate that nodeFeatures and featureScales have matching lengths
     if len(nodeFeatures) != len(featureScales):
         raise ValueError(
             f"nodeFeatures and featureScales must have the same length "
             f"(got {len(nodeFeatures)} and {len(featureScales)})"
-=======
-    # Create space points
-    s.addAlgorithm(
-        acts.examples.SpacePointMaker(
-            level=customLogLevel(),
-            inputMeasurements="measurements",
-            outputSpacePoints="spacepoints",
-            trackingGeometry=trackingGeometry,
-            geometrySelection=acts.examples.json.readJsonGeometryList(
-                str(geometrySelection)
-            ),
->>>>>>> 73970399
         )
 
     # GNN track finding algorithm
