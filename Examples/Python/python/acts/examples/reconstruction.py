--- conflicted
+++ resolved
@@ -1459,36 +1459,7 @@
 
     overwriteArgs = dict() if len(tslist) == 1 else dict(absEtaMax=None)
     cutSets = [
-<<<<<<< HEAD
-        acts.TrackSelector.Config(
-            **acts.examples.defaultKWArgs(
-                loc0Min=c.loc0[0],
-                loc0Max=c.loc0[1],
-                loc1Min=c.loc1[0],
-                loc1Max=c.loc1[1],
-                timeMin=c.time[0],
-                timeMax=c.time[1],
-                phiMin=c.phi[0],
-                phiMax=c.phi[1],
-                etaMin=c.eta[0],
-                etaMax=c.eta[1],
-                absEtaMin=c.absEta[0],
-                absEtaMax=c.absEta[1] if len(tslist) == 1 else None,
-                ptMin=c.pt[0],
-                ptMax=c.pt[1],
-                minMeasurements=c.nMeasurementsMin,
-                maxHoles=c.maxHoles,
-                maxOutliers=c.maxOutliers,
-                maxHolesAndOutliers=c.maxHolesAndOutliers,
-                maxSharedHits=c.maxSharedHits,
-                maxChi2=c.maxChi2,
-                measurementCounter=c.nMeasurementsGroupMin,
-                requireReferenceSurface=c.requireReferenceSurface,
-            )
-        )
-=======
         acts.TrackSelector.Config(**(trackSelectorDefaultKWArgs(c) | overwriteArgs))
->>>>>>> e10cd545
         for c in tslist
     ]
     if len(tslist) == 0:
@@ -1741,28 +1712,7 @@
 
     # single cut config for implicit single bin eta configuration
     selectorConfig = acts.TrackSelector.Config(
-<<<<<<< HEAD
-        **acts.examples.defaultKWArgs(
-            loc0Min=trackSelectorConfig.loc0[0],
-            loc0Max=trackSelectorConfig.loc0[1],
-            loc1Min=trackSelectorConfig.loc1[0],
-            loc1Max=trackSelectorConfig.loc1[1],
-            timeMin=trackSelectorConfig.time[0],
-            timeMax=trackSelectorConfig.time[1],
-            phiMin=trackSelectorConfig.phi[0],
-            phiMax=trackSelectorConfig.phi[1],
-            etaMin=trackSelectorConfig.eta[0],
-            etaMax=trackSelectorConfig.eta[1],
-            absEtaMin=trackSelectorConfig.absEta[0],
-            absEtaMax=trackSelectorConfig.absEta[1],
-            ptMin=trackSelectorConfig.pt[0],
-            ptMax=trackSelectorConfig.pt[1],
-            minMeasurements=trackSelectorConfig.nMeasurementsMin,
-            requireReferenceSurface=trackSelectorConfig.requireReferenceSurface,
-        )
-=======
         **trackSelectorDefaultKWArgs(trackSelectorConfig)
->>>>>>> e10cd545
     )
 
     trackSelector = acts.examples.TrackSelectorAlgorithm(
