from typing import Optional, Union, Any, List
from pathlib import Path
from collections import namedtuple
from collections.abc import Iterable

import acts
from acts.examples import (
    RandomNumbers,
    EventGenerator,
    FixedMultiplicityGenerator,
    CsvParticleWriter,
    ParticlesPrinter,
    RootParticleWriter,
)

# Defaults (given as `None` here) use class defaults defined in
# Examples/Algorithms/Generators/ActsExamples/Generators/ParametricParticleGenerator.hpp
MomentumConfig = namedtuple(
    "MomentumConfig",
    ["min", "max", "transverse"],
    defaults=[None, None, None],
)
EtaConfig = namedtuple(
    "EtaConfig", ["min", "max", "uniform"], defaults=[None, None, None]
)
PhiConfig = namedtuple("PhiConfig", ["min", "max"], defaults=[None, None])
ParticleConfig = namedtuple(
    "ParticleConfig",
    ["num", "pdg", "randomizeCharge", "charge", "mass"],
    defaults=[None, None, None, None, None],
)
ParticleSelectorConfig = namedtuple(
    "ParticleSelectorConfig",
    [
        "rho",  # (min,max)
        "absZ",  # (min,max)
        "time",  # (min,max)
        "phi",  # (min,max)
        "eta",  # (min,max)
        "absEta",  # (min,max)
        "pt",  # (min,max)
        "m",  # (min,max)
        "removeCharged",  # bool
        "removeNeutral",  # bool
        "removeSecondaries",  # bool
    ],
    defaults=[(None, None)] * 8 + [None] * 3,
)


@acts.examples.NamedTypeArgs(
    momentumConfig=MomentumConfig,
    etaConfig=EtaConfig,
    phiConfig=PhiConfig,
    particleConfig=ParticleConfig,
)
def addParticleGun(
    s: acts.examples.Sequencer,
    outputDirCsv: Optional[Union[Path, str]] = None,
    outputDirRoot: Optional[Union[Path, str]] = None,
    momentumConfig: MomentumConfig = MomentumConfig(),
    etaConfig: EtaConfig = EtaConfig(),
    phiConfig: PhiConfig = PhiConfig(),
    particleConfig: ParticleConfig = ParticleConfig(),
    multiplicity: int = 1,
    vtxGen: Optional[EventGenerator.VertexGenerator] = None,
    printParticles: bool = False,
    rnd: Optional[RandomNumbers] = None,
    logLevel: Optional[acts.logging.Level] = None,
) -> None:
    """This function steers the particle generation using the particle gun

    Parameters
    ----------
    s: Sequencer
        the sequencer module to which we add the particle gun steps (returned from addParticleGun)
    outputDirCsv : Path|str, path, None
        the output folder for the Csv output, None triggers no output
    outputDirRoot : Path|str, path, None
        the output folder for the Root output, None triggers no output
    momentumConfig : MomentumConfig(min, max, transverse)
        momentum configuration: minimum momentum, maximum momentum, transverse
    etaConfig : EtaConfig(min, max, uniform)
        pseudorapidity configuration: eta min, eta max, uniform
    phiConfig : PhiConfig(min, max)
        azimuthal angle configuration: phi min, phi max
    particleConfig : ParticleConfig(num, pdg, randomizeCharge, charge, mass)
        particle configuration: number of particles, particle type, charge flip
    multiplicity : int, 1
        number of generated vertices
    vtxGen : VertexGenerator, None
        vertex generator module
    printParticles : bool, False
        print generated particles
    rnd : RandomNumbers, None
        random number generator
    """

    customLogLevel = acts.examples.defaultLogging(s, logLevel)

    # Preliminaries
    rnd = rnd or RandomNumbers(seed=228)

    # Input
    evGen = EventGenerator(
        level=customLogLevel(),
        generators=[
            EventGenerator.Generator(
                multiplicity=FixedMultiplicityGenerator(n=multiplicity),
                vertex=vtxGen
                or acts.examples.GaussianVertexGenerator(
                    mean=acts.Vector4(0, 0, 0, 0),
                    stddev=acts.Vector4(0, 0, 0, 0),
                ),
                particles=acts.examples.ParametricParticleGenerator(
                    **acts.examples.defaultKWArgs(
                        p=(momentumConfig.min, momentumConfig.max),
                        pTransverse=momentumConfig.transverse,
                        eta=(etaConfig.min, etaConfig.max),
                        phi=(phiConfig.min, phiConfig.max),
                        etaUniform=etaConfig.uniform,
                        numParticles=particleConfig.num,
                        pdg=particleConfig.pdg,
                        randomizeCharge=particleConfig.randomizeCharge,
                        charge=particleConfig.charge,
                        mass=particleConfig.mass,
                    )
                ),
            )
        ],
        outputParticles="particles_input",
        randomNumbers=rnd,
    )

    s.addReader(evGen)

    s.addWhiteboardAlias("particles", evGen.config.outputParticles)

    if printParticles:
        s.addAlgorithm(
            ParticlesPrinter(
                level=customLogLevel(),
                inputParticles=evGen.config.outputParticles,
            )
        )

    if outputDirCsv is not None:
        outputDirCsv = Path(outputDirCsv)
        if not outputDirCsv.exists():
            outputDirCsv.mkdir()

        s.addWriter(
            CsvParticleWriter(
                level=customLogLevel(),
                inputParticles=evGen.config.outputParticles,
                outputDir=str(outputDirCsv),
                outputStem="particles",
            )
        )

    if outputDirRoot is not None:
        outputDirRoot = Path(outputDirRoot)
        if not outputDirRoot.exists():
            outputDirRoot.mkdir()

        s.addWriter(
            RootParticleWriter(
                level=customLogLevel(),
                inputParticles=evGen.config.outputParticles,
                filePath=str(outputDirRoot / "particles.root"),
            )
        )

    return s


def addPythia8(
    s: acts.examples.Sequencer,
    rnd: Optional[acts.examples.RandomNumbers] = None,
    nhard: int = 1,
    npileup: int = 200,
    beam: Optional[
        Union[acts.PdgParticle, Iterable]
    ] = None,  # default: acts.PdgParticle.eProton
    cmsEnergy: Optional[float] = None,  # default: 14 * acts.UnitConstants.TeV
    hardProcess: Optional[Iterable] = None,  # default: ["HardQCD:all = on"]
    pileupProcess: Iterable = ["SoftQCD:all = on"],
    vtxGen: Optional[acts.examples.EventGenerator.VertexGenerator] = None,
    outputDirCsv: Optional[Union[Path, str]] = None,
    outputDirRoot: Optional[Union[Path, str]] = None,
    printParticles: bool = False,
    printPythiaEventListing: Optional[Union[None, str]] = None,
    logLevel: Optional[acts.logging.Level] = None,
) -> None:
    """This function steers the particle generation using Pythia8

    Parameters
    ----------
    s: Sequencer
        the sequencer module to which we add the particle gun steps (returned from addParticleGun)
    rnd : RandomNumbers, None
        random number generator
    nhard, npileup : int, 1, 200
        Number of hard-scatter and pileup vertices
    beam : PdgParticle|[PdgParticle,PdgParticle], eProton
        beam particle(s)
    cmsEnergy : float, 14 TeV
        CMS energy
    hardProcess, pileupProcess : [str], ["HardQCD:all = on"], ["SoftQCD:all = on"]
        hard and pileup processes
    vtxGen : VertexGenerator, None
        vertex generator module
    outputDirCsv : Path|str, path, None
        the output folder for the Csv output, None triggers no output
    outputDirRoot : Path|str, path, None
        the output folder for the Root output, None triggers no output
    printParticles : bool, False
        print generated particles
    printPythiaEventListing
        None or "short" or "long"
    """

    customLogLevel = acts.examples.defaultLogging(s, logLevel)

    # Preliminaries
    rnd = rnd or acts.examples.RandomNumbers()
    vtxGen = vtxGen or acts.examples.GaussianVertexGenerator(
        stddev=acts.Vector4(0, 0, 0, 0), mean=acts.Vector4(0, 0, 0, 0)
    )
    if not isinstance(beam, Iterable):
        beam = (beam, beam)

    if printPythiaEventListing is None:
        printShortEventListing = False
        printLongEventListing = False
    elif printPythiaEventListing == "short":
        printShortEventListing = True
        printLongEventListing = False
    elif printPythiaEventListing == "long":
        printShortEventListing = False
        printLongEventListing = True
    else:
        raise RuntimeError("Invalid pythia config")

    generators = []
    if nhard is not None and nhard > 0:
        generators.append(
            acts.examples.EventGenerator.Generator(
                multiplicity=acts.examples.FixedMultiplicityGenerator(n=nhard),
                vertex=vtxGen,
                particles=acts.examples.pythia8.Pythia8Generator(
                    level=customLogLevel(),
                    **acts.examples.defaultKWArgs(
                        pdgBeam0=beam[0],
                        pdgBeam1=beam[1],
                        cmsEnergy=cmsEnergy,
                        settings=hardProcess,
                        printLongEventListing=printLongEventListing,
                        printShortEventListing=printShortEventListing,
                    ),
                ),
            )
        )
    if npileup > 0:
        generators.append(
            acts.examples.EventGenerator.Generator(
                multiplicity=acts.examples.FixedMultiplicityGenerator(n=npileup),
                vertex=vtxGen,
                particles=acts.examples.pythia8.Pythia8Generator(
                    level=customLogLevel(),
                    **acts.examples.defaultKWArgs(
                        pdgBeam0=beam[0],
                        pdgBeam1=beam[1],
                        cmsEnergy=cmsEnergy,
                        settings=pileupProcess,
                    ),
                ),
            )
        )

    # Input
    evGen = acts.examples.EventGenerator(
        level=customLogLevel(),
        generators=generators,
        outputParticles="particles_input",
        randomNumbers=rnd,
    )

    s.addReader(evGen)

    s.addWhiteboardAlias("particles", evGen.config.outputParticles)

    if printParticles:
        s.addAlgorithm(
            acts.examples.ParticlesPrinter(
                level=customLogLevel(),
                inputParticles=evGen.config.outputParticles,
            )
        )

    if outputDirCsv is not None:
        outputDirCsv = Path(outputDirCsv)
        if not outputDirCsv.exists():
            outputDirCsv.mkdir()

        s.addWriter(
            acts.examples.CsvParticleWriter(
                level=customLogLevel(),
                inputParticles=evGen.config.outputParticles,
                outputDir=str(outputDirCsv),
                outputStem="particles",
            )
        )

    if outputDirRoot is not None:
        outputDirRoot = Path(outputDirRoot)
        if not outputDirRoot.exists():
            outputDirRoot.mkdir()

        s.addWriter(
            acts.examples.RootParticleWriter(
                level=customLogLevel(),
                inputParticles=evGen.config.outputParticles,
                filePath=str(outputDirRoot / "pythia8_particles.root"),
            )
        )

    return s


def addParticleSelection(
    s: acts.examples.Sequencer,
    config: ParticleSelectorConfig,
    inputParticles: str,
    outputParticles: str,
    logLevel: Optional[acts.logging.Level] = None,
) -> None:
    """
    This function steers the particle selection.

    Parameters
    ----------
    s: Sequencer
        the sequencer module to which we add the ParticleSelector
    preselectedParticles: ParticleSelectorConfig
        the particle selection configuration
    inputParticles: str
        the identifier for the input particles to be selected
    outputParticles: str
        the identifier for the final selected particle collection
    """
    customLogLevel = acts.examples.defaultLogging(s, logLevel)

    s.addAlgorithm(
        acts.examples.ParticleSelector(
            **acts.examples.defaultKWArgs(
                rhoMin=config.rho[0],
                rhoMax=config.rho[1],
                absZMin=config.absZ[0],
                absZMax=config.absZ[1],
                timeMin=config.time[0],
                timeMax=config.time[1],
                phiMin=config.phi[0],
                phiMax=config.phi[1],
                etaMin=config.eta[0],
                etaMax=config.eta[1],
                absEtaMin=config.absEta[0],
                absEtaMax=config.absEta[1],
                ptMin=config.pt[0],
                ptMax=config.pt[1],
                mMin=config.m[0],
                mMax=config.m[1],
                removeCharged=config.removeCharged,
                removeNeutral=config.removeNeutral,
                removeSecondaries=config.removeSecondaries,
            ),
            level=customLogLevel(),
            inputParticles=inputParticles,
            outputParticles=outputParticles,
        )
    )


<<<<<<< HEAD
def addParticleSelection(
    s: acts.examples.Sequencer,
    preselectParticles: ParticleSelectorConfig,
    inputParticles = "particles_input",
    outputParticles = "particles_selected",
) -> acts.examples.Sequencer:
    """
    This function steers the particle selection.
    
    Parameters
    ----------
    s: Sequencer
        the sequencer module to which we add the ParticleSelector
    preselectedParticles: ParticleSelectorConfig
        the particle selection configuration
    inputParticles: str
        the identifier for the input particles to be selected
    outputParticles: str
        the identifier for the final selected particle collection
    """
    s.addAlgorithm(
        acts.examples.ParticleSelector(
            **acts.examples.defaultKWArgs(
                rhoMin=preselectParticles.rho[0],
                rhoMax=preselectParticles.rho[1],
                absZMin=preselectParticles.absZ[0],
                absZMax=preselectParticles.absZ[1],
                timeMin=preselectParticles.time[0],
                timeMax=preselectParticles.time[1],
                phiMin=preselectParticles.phi[0],
                phiMax=preselectParticles.phi[1],
                etaMin=preselectParticles.eta[0],
                etaMax=preselectParticles.eta[1],
                absEtaMin=preselectParticles.absEta[0],
                absEtaMax=preselectParticles.absEta[1],
                ptMin=preselectParticles.pt[0],
                ptMax=preselectParticles.pt[1],
                removeCharged=preselectParticles.removeCharged,
                removeNeutral=preselectParticles.removeNeutral,
            ),
            level=s.config.logLevel,
            inputParticles=inputParticles,
            outputParticles=outputParticles,
        )
    )

    return s


@acts.examples.NamedTypeArgs(
    preselectParticles=ParticleSelectorConfig,
)
=======
>>>>>>> ffc9e123
def addFatras(
    s: acts.examples.Sequencer,
    trackingGeometry: acts.TrackingGeometry,
    field: acts.MagneticFieldProvider,
    rnd: acts.examples.RandomNumbers,
    preSelectParticles: Optional[ParticleSelectorConfig] = ParticleSelectorConfig(),
    postSelectParticles: Optional[ParticleSelectorConfig] = None,
    enableInteractions: bool = True,
    pMin: Optional[float] = None,
    inputParticles: str = "particles_input",
    outputParticlesInitial: str = "particles_initial",
    outputParticlesFinal: str = "particles_final",
    outputSimHits: str = "simhits",
    outputDirCsv: Optional[Union[Path, str]] = None,
    outputDirRoot: Optional[Union[Path, str]] = None,
    logLevel: Optional[acts.logging.Level] = None,
) -> None:
    """This function steers the detector simulation using Fatras

    Parameters
    ----------
    s: Sequencer
        the sequencer module to which we add the Fatras steps (returned from addFatras)
    trackingGeometry : tracking geometry
    field : magnetic field
    rnd : RandomNumbers
        random number generator
    preSelectParticles : ParticleSelectorConfig(rho, absZ, time, phi, eta, absEta, pt, removeCharged, removeNeutral), None
        ParticleSelector configuration to select particles as input to Fatras. Each range is specified as a tuple of (min,max).
        Default of no selections specified in Examples/Algorithms/TruthTracking/ActsExamples/TruthTracking/ParticleSelector.hpp
        Specify preSelectParticles=None to inhibit ParticleSelector altogether.
    postSelectParticles : ParticleSelectorConfig(rho, absZ, time, phi, eta, absEta, pt, removeCharged, removeNeutral), None
        Similar to preSelectParticles but applied after simulation to "particles_initial", therefore also filters secondaries.
    enableInteractions : Enable the particle interactions in the simulation
    pMin : Minimum monmentum of particles simulated by FATRAS
    outputDirCsv : Path|str, path, None
        the output folder for the Csv output, None triggers no output
    outputDirRoot : Path|str, path, None
        the output folder for the Root output, None triggers no output
<<<<<<< HEAD
    preselectParticles : ParticleSelectorConfig(rho, absZ, time, phi, eta, absEta, pt, removeCharged, removeNeutral), None
        ParticleSelector configuration to select particles as input to Fatras. Each range is specified as a tuple of (min,max).
        Default of no selections specified in Examples/Algorithms/TruthTracking/ActsExamples/TruthTracking/ParticleSelector.hpp
        Specify preselectParticles=None to inhibit ParticleSelector altogether.
=======
>>>>>>> ffc9e123
    """

    customLogLevel = acts.examples.defaultLogging(s, logLevel)

    # Selector
    if preSelectParticles is not None:
        particles_selected = "particles_selected"
        addParticleSelection(
            s,
            preSelectParticles,
            inputParticles=inputParticles,
            outputParticles=particles_selected,
        )
    else:
        particles_selected = inputParticles

    # Simulation
    alg = acts.examples.FatrasSimulation(
        **acts.examples.defaultKWArgs(
            level=customLogLevel(),
            inputParticles=particles_selected,
            outputParticlesInitial=outputParticlesInitial,
            outputParticlesFinal=outputParticlesFinal,
            outputSimHits=outputSimHits,
            randomNumbers=rnd,
            trackingGeometry=trackingGeometry,
            magneticField=field,
            generateHitsOnSensitive=True,
            emScattering=enableInteractions,
            emEnergyLossIonisation=enableInteractions,
            emEnergyLossRadiation=enableInteractions,
            emPhotonConversion=enableInteractions,
            pMin=pMin,
        )
    )

    # Sequencer
    s.addAlgorithm(alg)

    # Selector
    if postSelectParticles is not None:
        particlesInitial = "fatras_particles_initial_selected"
        addParticleSelection(
            s,
            postSelectParticles,
            inputParticles=alg.config.outputParticlesInitial,
            outputParticles=particlesInitial,
        )

        particlesFinal = "fatras_particles_final_selected"
        addParticleSelection(
            s,
            postSelectParticles,
            inputParticles=alg.config.outputParticlesFinal,
            outputParticles=particlesFinal,
        )
    else:
        particlesInitial = alg.config.outputParticlesInitial
        particlesFinal = alg.config.outputParticlesFinal

    # Only add alias for 'particles_initial' as this is the one we use most
    s.addWhiteboardAlias("particles", particlesInitial)

    # Output
    addSimWriters(
        s,
        alg.config.outputSimHits,
        outputDirCsv,
        outputDirRoot,
        logLevel=logLevel,
        particlesInitial=particlesInitial,
        particlesFinal=particlesFinal,
    )

    return s


def addSimWriters(
    s: acts.examples.Sequencer,
    inputSimHits: Optional[str] = None,
    outputDirCsv: Optional[Union[Path, str]] = None,
    outputDirRoot: Optional[Union[Path, str]] = None,
    logLevel: Optional[acts.logging.Level] = None,
    particlesInitial="particles_initial",
    particlesFinal="particles_final",
) -> None:
    customLogLevel = acts.examples.defaultLogging(s, logLevel)

    if outputDirCsv is not None:
        outputDirCsv = Path(outputDirCsv)
        if not outputDirCsv.exists():
            outputDirCsv.mkdir()
        s.addWriter(
            acts.examples.CsvParticleWriter(
                level=customLogLevel(),
                outputDir=str(outputDirCsv),
                inputParticles=particlesInitial,
                outputStem="particles_initial",
            )
        )
        s.addWriter(
            acts.examples.CsvParticleWriter(
                level=customLogLevel(),
                outputDir=str(outputDirCsv),
                inputParticles=particlesFinal,
                outputStem="particles_final",
            )
        )
        s.addWriter(
            acts.examples.CsvSimHitWriter(
                level=customLogLevel(),
                inputSimHits=inputSimHits,
                outputDir=str(outputDirCsv),
                outputStem="hits",
            )
        )

    if outputDirRoot is not None:
        outputDirRoot = Path(outputDirRoot)
        if not outputDirRoot.exists():
            outputDirRoot.mkdir()
        s.addWriter(
            acts.examples.RootParticleWriter(
                level=customLogLevel(),
                inputParticles=particlesInitial,
                filePath=str(outputDirRoot / "particles_initial.root"),
            )
        )
        s.addWriter(
            acts.examples.RootParticleWriter(
                level=customLogLevel(),
                inputParticles=particlesFinal,
                filePath=str(outputDirRoot / "particles_final.root"),
            )
        )
        s.addWriter(
            acts.examples.RootSimHitWriter(
                level=customLogLevel(),
                inputSimHits=inputSimHits,
                filePath=str(outputDirRoot / "hits.root"),
            )
        )


def getG4DetectorConstructionFactory(
    detector: Any,
) -> Any:
    try:
        from acts.examples import TelescopeDetector
        from acts.examples.geant4 import TelescopeG4DetectorConstructionFactory

        if type(detector) is TelescopeDetector:
            return TelescopeG4DetectorConstructionFactory(detector)
    except Exception as e:
        print(e)

    try:
        from acts.examples.dd4hep import DD4hepDetector
        from acts.examples.geant4.dd4hep import DDG4DetectorConstructionFactory

        if type(detector) is DD4hepDetector:
            return DDG4DetectorConstructionFactory(detector)
    except Exception as e:
        print(e)

    raise AttributeError(f"cannot find a suitable detector construction for {detector}")


# holds the Geant4Handle for potential reuse
__geant4Handle = None


def addGeant4(
    s: acts.examples.Sequencer,
    detector: Optional[Any],
    trackingGeometry: acts.TrackingGeometry,
    field: acts.MagneticFieldProvider,
    rnd: acts.examples.RandomNumbers,
    g4DetectorConstructionFactory: Optional[Any] = None,
    volumeMappings: List[str] = [],
    materialMappings: List[str] = [],
    inputParticles: str = "particles_input",
    outputParticlesInitial: str = "particles_initial",
    outputParticlesFinal: str = "particles_final",
    outputSimHits: str = "simhits",
    preSelectParticles: Optional[ParticleSelectorConfig] = ParticleSelectorConfig(),
    postSelectParticles: Optional[ParticleSelectorConfig] = None,
    recordHitsOfSecondaries=True,
    keepParticlesWithoutHits=True,
    outputDirCsv: Optional[Union[Path, str]] = None,
    outputDirRoot: Optional[Union[Path, str]] = None,
    logLevel: Optional[acts.logging.Level] = None,
    killVolume: Optional[acts.Volume] = None,
    killAfterTime: float = float("inf"),
    killSecondaries: bool = False,
    physicsList: str = "FTFP_BERT",
) -> None:
    """This function steers the detector simulation using Geant4

    Parameters
    ----------
    s: Sequencer
        the sequencer module to which we add the Geant4 steps (returned from addGeant4)
    trackingGeometry : tracking geometry
    field : magnetic field
    rnd : RandomNumbers, None
        random number generator
    preSelectParticles : ParticleSelectorConfig(rho, absZ, time, phi, eta, absEta, pt, removeCharged, removeNeutral), None
        ParticleSelector configuration to select particles as input to Geant4. Each range is specified as a tuple of (min,max).
        Default of no selections specified in Examples/Algorithms/TruthTracking/ActsExamples/TruthTracking/ParticleSelector.hpp
        Specify preSelectParticles=None to inhibit ParticleSelector altogether.
    postSelectParticles : ParticleSelectorConfig(rho, absZ, time, phi, eta, absEta, pt, removeCharged, removeNeutral), None
        Similar to preSelectParticles but applied after simulation to "particles_initial", therefore also filters secondaries.
    outputDirCsv : Path|str, path, None
        the output folder for the Csv output, None triggers no output
    outputDirRoot : Path|str, path, None
        the output folder for the Root output, None triggers no output
    killVolume: acts.Volume, None
        if given, particles are killed when going outside of this volume.
    killAfterTime: float
        if given, particle are killed after the global time since event creation exceeds the given value
    killSecondaries: bool
        if given, secondary particles are removed from simulation
    """

    from acts.examples.geant4 import Geant4Simulation

    customLogLevel = acts.examples.defaultLogging(s, logLevel)

    # Selector
    if preSelectParticles is not None:
        particles_selected = "particles_selected"
        addParticleSelection(
            s,
            preSelectParticles,
            inputParticles=inputParticles,
            outputParticles=particles_selected,
        )
    else:
        particles_selected = inputParticles

    if g4DetectorConstructionFactory is None:
        if detector is None:
            raise AttributeError("detector not given")
        g4DetectorConstructionFactory = getG4DetectorConstructionFactory(detector)

    global __geant4Handle

    # Simulation
    alg = Geant4Simulation(
        level=customLogLevel(),
        geant4Handle=__geant4Handle,
        detectorConstructionFactory=g4DetectorConstructionFactory,
        randomNumbers=rnd,
        inputParticles=particles_selected,
        outputSimHits=outputSimHits,
        outputParticlesInitial=outputParticlesInitial,
        outputParticlesFinal=outputParticlesFinal,
        trackingGeometry=trackingGeometry,
        magneticField=field,
        physicsList=physicsList,
        volumeMappings=volumeMappings,
        materialMappings=materialMappings,
        killVolume=killVolume,
        killAfterTime=killAfterTime,
        killSecondaries=killSecondaries,
        recordHitsOfSecondaries=recordHitsOfSecondaries,
        keepParticlesWithoutHits=keepParticlesWithoutHits,
    )

    __geant4Handle = alg.geant4Handle

    # Sequencer
    s.addAlgorithm(alg)

    # Selector
    if postSelectParticles is not None:
        particlesInitial = "geant4_particles_initial_selected"
        addParticleSelection(
            s,
            postSelectParticles,
            inputParticles=alg.config.outputParticlesInitial,
            outputParticles=particlesInitial,
        )

        particlesFinal = "geant4_particles_final_selected"
        addParticleSelection(
            s,
            postSelectParticles,
            inputParticles=alg.config.outputParticlesFinal,
            outputParticles=particlesFinal,
        )
    else:
        particlesInitial = alg.config.outputParticlesInitial
        particlesFinal = alg.config.outputParticlesFinal

    # Only add alias for 'particles_initial' as this is the one we use most
    s.addWhiteboardAlias("particles", particlesInitial)

    # Output
    addSimWriters(
        s,
        alg.config.outputSimHits,
        outputDirCsv,
        outputDirRoot,
        logLevel=logLevel,
        particlesInitial=particlesInitial,
        particlesFinal=particlesFinal,
    )

    return s


def addDigitization(
    s: acts.examples.Sequencer,
    trackingGeometry: acts.TrackingGeometry,
    field: acts.MagneticFieldProvider,
    digiConfigFile: Union[Path, str],
    outputDirCsv: Optional[Union[Path, str]] = None,
    outputDirRoot: Optional[Union[Path, str]] = None,
    rnd: Optional[acts.examples.RandomNumbers] = None,
    doMerge: Optional[bool] = None,
    minEnergyDeposit: Optional[float] = None,
    logLevel: Optional[acts.logging.Level] = None,
) -> acts.examples.Sequencer:
    """This function steers the digitization step

    Parameters
    ----------
    s: Sequencer
        the sequencer module to which we add the Digitization steps (returned from addDigitization)
    trackingGeometry : tracking geometry
    field : magnetic field
    digiConfigFile : Path|str, path
        Configuration (.json) file for digitization or smearing description
    outputDirCsv : Path|str, path, None
        the output folder for the Csv output, None triggers no output
    outputDirRoot : Path|str, path, None
        the output folder for the Root output, None triggers no output
    rnd : RandomNumbers, None
        random number generator
    """

    customLogLevel = acts.examples.defaultLogging(s, logLevel)

    # Preliminaries
    rnd = rnd or acts.examples.RandomNumbers()

    # Digitization
    digiCfg = acts.examples.DigitizationConfig(
        acts.examples.readDigiConfigFromJson(
            str(digiConfigFile),
        ),
        trackingGeometry=trackingGeometry,
        randomNumbers=rnd,
        inputSimHits="simhits",
        outputSourceLinks="sourcelinks",
        outputMeasurements="measurements",
        outputMeasurementParticlesMap="measurement_particles_map",
        outputMeasurementSimHitsMap="measurement_simhits_map",
        doMerge=doMerge,
    )

    # Not sure how to do this in our style
    if minEnergyDeposit is not None:
        digiCfg.minEnergyDeposit = minEnergyDeposit

    digiAlg = acts.examples.DigitizationAlgorithm(digiCfg, customLogLevel())

    s.addAlgorithm(digiAlg)

    if outputDirRoot is not None:
        outputDirRoot = Path(outputDirRoot)
        if not outputDirRoot.exists():
            outputDirRoot.mkdir()
        rmwConfig = acts.examples.RootMeasurementWriter.Config(
            inputMeasurements=digiAlg.config.outputMeasurements,
            inputClusters=digiAlg.config.outputClusters,
            inputSimHits=digiAlg.config.inputSimHits,
            inputMeasurementSimHitsMap=digiAlg.config.outputMeasurementSimHitsMap,
            filePath=str(outputDirRoot / f"{digiAlg.config.outputMeasurements}.root"),
            trackingGeometry=trackingGeometry,
        )
        rmwConfig.addBoundIndicesFromDigiConfig(digiAlg.config)
        s.addWriter(acts.examples.RootMeasurementWriter(rmwConfig, customLogLevel()))

    if outputDirCsv is not None:
        outputDirCsv = Path(outputDirCsv)
        if not outputDirCsv.exists():
            outputDirCsv.mkdir()
        s.addWriter(
            acts.examples.CsvMeasurementWriter(
                level=customLogLevel(),
                inputMeasurements=digiAlg.config.outputMeasurements,
                inputClusters=digiAlg.config.outputClusters,
                inputMeasurementSimHitsMap=digiAlg.config.outputMeasurementSimHitsMap,
                outputDir=str(outputDirCsv),
            )
        )

    return s<|MERGE_RESOLUTION|>--- conflicted
+++ resolved
@@ -381,61 +381,6 @@
     )
 
 
-<<<<<<< HEAD
-def addParticleSelection(
-    s: acts.examples.Sequencer,
-    preselectParticles: ParticleSelectorConfig,
-    inputParticles = "particles_input",
-    outputParticles = "particles_selected",
-) -> acts.examples.Sequencer:
-    """
-    This function steers the particle selection.
-    
-    Parameters
-    ----------
-    s: Sequencer
-        the sequencer module to which we add the ParticleSelector
-    preselectedParticles: ParticleSelectorConfig
-        the particle selection configuration
-    inputParticles: str
-        the identifier for the input particles to be selected
-    outputParticles: str
-        the identifier for the final selected particle collection
-    """
-    s.addAlgorithm(
-        acts.examples.ParticleSelector(
-            **acts.examples.defaultKWArgs(
-                rhoMin=preselectParticles.rho[0],
-                rhoMax=preselectParticles.rho[1],
-                absZMin=preselectParticles.absZ[0],
-                absZMax=preselectParticles.absZ[1],
-                timeMin=preselectParticles.time[0],
-                timeMax=preselectParticles.time[1],
-                phiMin=preselectParticles.phi[0],
-                phiMax=preselectParticles.phi[1],
-                etaMin=preselectParticles.eta[0],
-                etaMax=preselectParticles.eta[1],
-                absEtaMin=preselectParticles.absEta[0],
-                absEtaMax=preselectParticles.absEta[1],
-                ptMin=preselectParticles.pt[0],
-                ptMax=preselectParticles.pt[1],
-                removeCharged=preselectParticles.removeCharged,
-                removeNeutral=preselectParticles.removeNeutral,
-            ),
-            level=s.config.logLevel,
-            inputParticles=inputParticles,
-            outputParticles=outputParticles,
-        )
-    )
-
-    return s
-
-
-@acts.examples.NamedTypeArgs(
-    preselectParticles=ParticleSelectorConfig,
-)
-=======
->>>>>>> ffc9e123
 def addFatras(
     s: acts.examples.Sequencer,
     trackingGeometry: acts.TrackingGeometry,
@@ -475,13 +420,6 @@
         the output folder for the Csv output, None triggers no output
     outputDirRoot : Path|str, path, None
         the output folder for the Root output, None triggers no output
-<<<<<<< HEAD
-    preselectParticles : ParticleSelectorConfig(rho, absZ, time, phi, eta, absEta, pt, removeCharged, removeNeutral), None
-        ParticleSelector configuration to select particles as input to Fatras. Each range is specified as a tuple of (min,max).
-        Default of no selections specified in Examples/Algorithms/TruthTracking/ActsExamples/TruthTracking/ParticleSelector.hpp
-        Specify preselectParticles=None to inhibit ParticleSelector altogether.
-=======
->>>>>>> ffc9e123
     """
 
     customLogLevel = acts.examples.defaultLogging(s, logLevel)
