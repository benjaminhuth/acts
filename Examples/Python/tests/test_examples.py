from pathlib import Path
import os
import json
import functools
import tarfile
import urllib.request
import subprocess
import sys
import re
import collections
import shutil

import pytest

from helpers import (
    geant4Enabled,
    dd4hepEnabled,
    hepmc3Enabled,
    pythia8Enabled,
    exatrkxEnabled,
    onnxEnabled,
    hashingSeedingEnabled,
    AssertCollectionExistsAlg,
    failure_threshold,
)

import acts
from acts.examples import (
    Sequencer,
    GenericDetector,
    AlignedDetector,
)
from acts.examples.odd import getOpenDataDetector, getOpenDataDetectorDirectory


u = acts.UnitConstants


@pytest.fixture
def field():
    return acts.ConstantBField(acts.Vector3(0, 0, 2 * u.T))


@pytest.fixture
def seq():
    return Sequencer(events=10, numThreads=1)


def assert_csv_output(csv_path, stem):
    __tracebackhide__ = True
    # print(list(csv_path.iterdir()))
    assert len([f for f in csv_path.iterdir() if f.name.endswith(stem + ".csv")]) > 0
    assert all(
        [
            f.stat().st_size > 100
            for f in csv_path.iterdir()
            if f.name.endswith(stem + ".csv")
        ]
    )


def assert_entries(root_file, tree_name, exp=None, non_zero=False):
    __tracebackhide__ = True
    import ROOT

    ROOT.PyConfig.IgnoreCommandLineOptions = True
    ROOT.gROOT.SetBatch(True)

    rf = ROOT.TFile.Open(str(root_file))
    keys = [k.GetName() for k in rf.GetListOfKeys()]
    assert tree_name in keys
    print("Entries:", rf.Get(tree_name).GetEntries())
    if non_zero:
        assert rf.Get(tree_name).GetEntries() > 0, f"{root_file}:{tree_name}"
    if exp is not None:
        assert rf.Get(tree_name).GetEntries() == exp, f"{root_file}:{tree_name}"


def assert_has_entries(root_file, tree_name):
    __tracebackhide__ = True
    assert_entries(root_file, tree_name, non_zero=True)


@pytest.mark.slow
@pytest.mark.skipif(not pythia8Enabled, reason="Pythia8 not set up")
def test_pythia8(tmp_path, seq, assert_root_hash):
    from pythia8 import runPythia8

    (tmp_path / "csv").mkdir()

    assert not (tmp_path / "particles.root").exists()
    assert len(list((tmp_path / "csv").iterdir())) == 0

    events = seq.config.events

    runPythia8(str(tmp_path), outputRoot=True, outputCsv=True, s=seq).run()

    fp = tmp_path / "particles.root"
    assert fp.exists()
    assert fp.stat().st_size > 2**10 * 50
    assert_entries(fp, "particles", events)
    assert_root_hash(fp.name, fp)

    assert len(list((tmp_path / "csv").iterdir())) > 0
    assert_csv_output(tmp_path / "csv", "particles")


def test_fatras(trk_geo, tmp_path, field, assert_root_hash):
    from fatras import runFatras

    csv = tmp_path / "csv"
    csv.mkdir()

    nevents = 10

    root_files = [
        (
            "particles_simulation.root",
            "particles",
        ),
        (
            "hits.root",
            "hits",
        ),
    ]

    assert len(list(csv.iterdir())) == 0
    for rf, _ in root_files:
        assert not (tmp_path / rf).exists()

    seq = Sequencer(events=nevents)
    runFatras(trk_geo, field, str(tmp_path), s=seq).run()

    assert_csv_output(csv, "particles_simulated")
    assert_csv_output(csv, "hits")
    for f, tn in root_files:
        rfp = tmp_path / f
        assert rfp.exists()
        assert rfp.stat().st_size > 2**10 * 10

        assert_has_entries(rfp, tn)
        assert_root_hash(f, rfp)


@pytest.mark.slow
@pytest.mark.odd
@pytest.mark.skipif(not geant4Enabled, reason="Geant4 not set up")
@pytest.mark.skipif(not dd4hepEnabled, reason="DD4hep not set up")
def test_geant4(tmp_path, assert_root_hash):
    # This test literally only ensures that the geant 4 example can run without erroring out

    # just to make sure it can build the odd
    with getOpenDataDetector():
        pass

    csv = tmp_path / "csv"
    csv.mkdir()

    root_files = [
        "particles_simulation.root",
        "hits.root",
    ]

    assert len(list(csv.iterdir())) == 0
    for rf in root_files:
        assert not (tmp_path / rf).exists()

    script = (
        Path(__file__).parent.parent.parent.parent
        / "Examples"
        / "Scripts"
        / "Python"
        / "geant4.py"
    )
    assert script.exists()
    env = os.environ.copy()
    env["ACTS_LOG_FAILURE_THRESHOLD"] = "WARNING"
    try:
        subprocess.check_call(
            [sys.executable, str(script)],
            cwd=tmp_path,
            env=env,
            stderr=subprocess.STDOUT,
        )
    except subprocess.CalledProcessError as e:
        if e.output is not None:
            print(e.output.decode("utf-8"))
        if e.stderr is not None:
            print(e.stderr.decode("utf-8"))
        raise

    assert_csv_output(csv, "particles_simulated")
    assert_csv_output(csv, "hits")
    for f in root_files:
        rfp = tmp_path / f
        assert rfp.exists()
        assert rfp.stat().st_size > 2**10 * 10

        assert_root_hash(f, rfp)


def test_seeding(tmp_path, trk_geo, field, assert_root_hash):
    from seeding import runSeeding

    field = acts.ConstantBField(acts.Vector3(0, 0, 2 * acts.UnitConstants.T))

    csv = tmp_path / "csv"
    csv.mkdir()

    seq = Sequencer(events=10, numThreads=1)

    root_files = [
        (
            "estimatedparams.root",
            "estimatedparams",
        ),
        (
            "performance_seeding.root",
            None,
        ),
        (
            "particles.root",
            "particles",
        ),
        (
            "particles_simulation.root",
            "particles",
        ),
    ]

    for fn, _ in root_files:
        fp = tmp_path / fn
        assert not fp.exists()

    assert len(list(csv.iterdir())) == 0

    runSeeding(trk_geo, field, outputDir=str(tmp_path), s=seq).run()

    for fn, tn in root_files:
        fp = tmp_path / fn
        assert fp.exists()
        assert fp.stat().st_size > 100

        if tn is not None:
            assert_has_entries(fp, tn)
            assert_root_hash(fn, fp)

    assert_csv_output(csv, "particles")
    assert_csv_output(csv, "particles_simulated")


@pytest.mark.slow
@pytest.mark.skipif(not hashingSeedingEnabled, reason="HashingSeeding not set up")
def test_hashing_seeding(tmp_path, trk_geo, field, assert_root_hash):
    from hashing_seeding import runHashingSeeding, Config

    field = acts.ConstantBField(acts.Vector3(0, 0, 2 * acts.UnitConstants.T))

    seq = Sequencer(events=10, numThreads=1)

    root_files = [
        (
            "estimatedparams.root",
            "estimatedparams",
        ),
        (
            "performance_seeding.root",
            None,
        ),
    ]

    for fn, _ in root_files:
        fp = tmp_path / fn
        assert not fp.exists(), f"{fp} exists"

    config = Config(
        mu=50,
    )

    _, _, digiConfig, geoSelectionConfigFile = config.getDetectorInfo()

    runHashingSeeding(
        10,
        trk_geo,
        field,
        outputDir=str(tmp_path),
        saveFiles=True,
        npileup=config.mu,
        seedingAlgorithm=config.seedingAlgorithm,
        maxSeedsPerSpM=config.maxSeedsPerSpM,
        digiConfig=digiConfig,
        geoSelectionConfigFile=geoSelectionConfigFile,
        config=config,
        s=seq,
    ).run()

    del seq

    for fn, tn in root_files:
        fp = tmp_path / fn
        assert fp.exists(), f"{fp} does not exist"
        assert fp.stat().st_size > 100, f"{fp} is too small: {fp.stat().st_size} bytes"

        if tn is not None:
            assert_has_entries(fp, tn)
            assert_root_hash(fn, fp)

    assert_csv_output(tmp_path, "particles_simulated")
    assert_csv_output(tmp_path, "buckets")
    assert_csv_output(tmp_path, "seed")


def test_seeding_orthogonal(tmp_path, trk_geo, field, assert_root_hash):
    from seeding import runSeeding, SeedingAlgorithm

    field = acts.ConstantBField(acts.Vector3(0, 0, 2 * acts.UnitConstants.T))

    csv = tmp_path / "csv"
    csv.mkdir()

    seq = Sequencer(events=10, numThreads=1)

    root_files = [
        (
            "estimatedparams.root",
            "estimatedparams",
        ),
        (
            "performance_seeding.root",
            None,
        ),
        (
            "particles.root",
            "particles",
        ),
        (
            "particles_simulation.root",
            "particles",
        ),
    ]

    for fn, _ in root_files:
        fp = tmp_path / fn
        assert not fp.exists()

    assert len(list(csv.iterdir())) == 0

    runSeeding(
        trk_geo,
        field,
        outputDir=str(tmp_path),
        s=seq,
        seedingAlgorithm=SeedingAlgorithm.Orthogonal,
    ).run()

    for fn, tn in root_files:
        fp = tmp_path / fn
        assert fp.exists()
        assert fp.stat().st_size > 100

        if tn is not None:
            assert_has_entries(fp, tn)
            assert_root_hash(fn, fp)

    assert_csv_output(csv, "particles")
    assert_csv_output(csv, "particles_simulated")


def test_itk_seeding(tmp_path, trk_geo, field, assert_root_hash):
    field = acts.ConstantBField(acts.Vector3(0, 0, 2 * acts.UnitConstants.T))

    csv = tmp_path / "csv"
    csv.mkdir()

    seq = Sequencer(events=10, numThreads=1)

    root_files = [
        (
            "estimatedparams.root",
            "estimatedparams",
        ),
        (
            "performance_seeding.root",
            None,
        ),
        (
            "particles.root",
            "particles",
        ),
        (
            "particles_simulation.root",
            "particles",
        ),
    ]

    for fn, _ in root_files:
        fp = tmp_path / fn
        assert not fp.exists()

    assert len(list(csv.iterdir())) == 0

    rnd = acts.examples.RandomNumbers(seed=42)

    from acts.examples.simulation import (
        addParticleGun,
        EtaConfig,
        MomentumConfig,
        ParticleConfig,
        addFatras,
        addDigitization,
        ParticleSelectorConfig,
        addDigiParticleSelection,
    )

    addParticleGun(
        seq,
        MomentumConfig(1.0 * u.GeV, 10.0 * u.GeV, True),
        EtaConfig(-4.0, 4.0, True),
        ParticleConfig(1, acts.PdgParticle.eMuon, True),
        outputDirCsv=tmp_path / "csv",
        outputDirRoot=str(tmp_path),
        rnd=rnd,
    )

    addFatras(
        seq,
        trk_geo,
        field,
        outputDirCsv=tmp_path / "csv",
        outputDirRoot=str(tmp_path),
        rnd=rnd,
    )

    srcdir = Path(__file__).resolve().parent.parent.parent.parent
    addDigitization(
        seq,
        trk_geo,
        field,
        digiConfigFile=srcdir / "Examples/Configs/generic-digi-smearing-config.json",
        rnd=rnd,
    )

    addDigiParticleSelection(
        seq,
        ParticleSelectorConfig(
            pt=(0.9 * u.GeV, None),
            eta=(-4, 4),
            measurements=(9, None),
            removeNeutral=True,
        ),
    )

    from acts.examples.reconstruction import (
        addSeeding,
    )
    from acts.examples.itk import itkSeedingAlgConfig, InputSpacePointsType

    addSeeding(
        seq,
        trk_geo,
        field,
        *itkSeedingAlgConfig(InputSpacePointsType.PixelSpacePoints),
        acts.logging.VERBOSE,
        geoSelectionConfigFile=srcdir / "Examples/Configs/generic-seeding-config.json",
        outputDirRoot=str(tmp_path),
    )

    seq.run()

    for fn, tn in root_files:
        fp = tmp_path / fn
        assert fp.exists()
        assert fp.stat().st_size > 100

        if tn is not None:
            assert_has_entries(fp, tn)
            assert_root_hash(fn, fp)

    assert_csv_output(csv, "particles")
    assert_csv_output(csv, "particles_simulated")


@pytest.mark.slow
def test_propagation(tmp_path, trk_geo, field, seq, assert_root_hash):
    from propagation import runPropagation

    root_files = [
        (
            "propagation_summary.root",
            "propagation_summary",
            10000,
        )
    ]

    for fn, _, _ in root_files:
        fp = tmp_path / fn
        assert not fp.exists()

    runPropagation(trk_geo, field, str(tmp_path), s=seq).run()

    for fn, tn, ee in root_files:
        fp = tmp_path / fn
        assert fp.exists()
        assert fp.stat().st_size > 2**10 * 50
        assert_entries(fp, tn, ee)
        assert_root_hash(fn, fp)


@pytest.mark.slow
@pytest.mark.odd
@pytest.mark.skipif(not geant4Enabled, reason="Geant4 not set up")
@pytest.mark.skipif(not dd4hepEnabled, reason="DD4hep not set up")
def test_material_recording(tmp_path, material_recording, assert_root_hash):
    root_files = [
        (
            "geant4_material_tracks.root",
            "material-tracks",
            200,
        )
    ]

    for fn, tn, ee in root_files:
        fp = material_recording / fn
        assert fp.exists()
        assert fp.stat().st_size > 2**10 * 50
        assert_entries(fp, tn, ee)
        assert_root_hash(fn, fp)


@pytest.mark.parametrize("revFiltMomThresh", [0 * u.GeV, 1 * u.TeV])
def test_truth_tracking_kalman(
    tmp_path, assert_root_hash, revFiltMomThresh, detector_config
):
    root_files = [
        ("trackstates_kf.root", "trackstates", 19),
        ("tracksummary_kf.root", "tracksummary", 10),
        ("performance_kf.root", None, -1),
    ]

    for fn, _, _ in root_files:
        fp = tmp_path / fn
        assert not fp.exists()

    with detector_config.detector:
        from truth_tracking_kalman import runTruthTrackingKalman

        field = acts.ConstantBField(acts.Vector3(0, 0, 2 * u.T))

        seq = Sequencer(events=10, numThreads=1)

        runTruthTrackingKalman(
            trackingGeometry=detector_config.trackingGeometry,
            field=field,
            digiConfigFile=detector_config.digiConfigFile,
            outputDir=tmp_path,
            reverseFilteringMomThreshold=revFiltMomThresh,
            s=seq,
        )

        seq.run()

    for fn, tn, ee in root_files:
        fp = tmp_path / fn
        assert fp.exists()
        assert fp.stat().st_size > 1024
        if tn is not None:
            assert_has_entries(fp, tn)
            assert_root_hash(fn, fp)

    import ROOT

    ROOT.PyConfig.IgnoreCommandLineOptions = True
    ROOT.gROOT.SetBatch(True)
    rf = ROOT.TFile.Open(str(tmp_path / "tracksummary_kf.root"))
    keys = [k.GetName() for k in rf.GetListOfKeys()]
    assert "tracksummary" in keys
    for entry in rf.Get("tracksummary"):
        assert entry.hasFittedParams


def test_truth_tracking_gsf(tmp_path, assert_root_hash, detector_config):
    from truth_tracking_gsf import runTruthTrackingGsf

    field = acts.ConstantBField(acts.Vector3(0, 0, 2 * u.T))

    seq = Sequencer(
        events=10,
        numThreads=1,
        fpeMasks=[
            (
                "Core/include/Acts/TrackFitting/detail/GsfUtils.hpp:197",
                acts.FpeType.FLTUND,
                1,
            ),
        ],
    )

    root_files = [
        ("trackstates_gsf.root", "trackstates"),
        ("tracksummary_gsf.root", "tracksummary"),
    ]

    for fn, _ in root_files:
        fp = tmp_path / fn
        assert not fp.exists()

    with detector_config.detector:
        runTruthTrackingGsf(
            trackingGeometry=detector_config.trackingGeometry,
            decorators=detector_config.decorators,
            field=field,
            digiConfigFile=detector_config.digiConfigFile,
            outputDir=tmp_path,
            s=seq,
        )

        # See https://github.com/acts-project/acts/issues/1300
        with failure_threshold(acts.logging.FATAL):
            seq.run()

    for fn, tn in root_files:
        fp = tmp_path / fn
        assert fp.exists()
        assert fp.stat().st_size > 1024
        if tn is not None:
            assert_root_hash(fn, fp)


def test_refitting(tmp_path, detector_config, assert_root_hash):
    from truth_tracking_gsf_refitting import runRefittingGsf

    field = acts.ConstantBField(acts.Vector3(0, 0, 2 * u.T))

    seq = Sequencer(
        events=10,
        numThreads=1,
    )

    with detector_config.detector:
        # Only check if it runs without errors right known
        # Changes in fitter behaviour should be caught by other tests
        runRefittingGsf(
            trackingGeometry=detector_config.trackingGeometry,
            field=field,
            digiConfigFile=detector_config.digiConfigFile,
            outputDir=tmp_path,
            s=seq,
        ).run()

    root_files = [
        ("trackstates_gsf_refit.root", "trackstates"),
        ("tracksummary_gsf_refit.root", "tracksummary"),
    ]

    for fn, tn in root_files:
        fp = tmp_path / fn
        assert fp.exists()
        assert fp.stat().st_size > 1024
        if tn is not None:
            assert_root_hash(fn, fp)


def test_particle_gun(tmp_path, assert_root_hash):
    from particle_gun import runParticleGun

    s = Sequencer(events=20, numThreads=-1)

    csv_dir = tmp_path / "csv"
    root_file = tmp_path / "particles.root"

    assert not csv_dir.exists()
    assert not root_file.exists()

    runParticleGun(str(tmp_path), s=s).run()

    assert csv_dir.exists()
    assert root_file.exists()

    assert len([f for f in csv_dir.iterdir() if f.name.endswith("particles.csv")]) > 0
    assert all([f.stat().st_size > 100 for f in csv_dir.iterdir()])

    assert root_file.stat().st_size > 200
    assert_entries(root_file, "particles", 20)
    assert_root_hash(root_file.name, root_file)


@pytest.mark.slow
@pytest.mark.odd
@pytest.mark.skipif(not dd4hepEnabled, reason="DD4hep not set up")
def test_material_mapping(material_recording, tmp_path, assert_root_hash):
    from material_mapping import runMaterialMapping
    from material_validation import runMaterialValidation

    map_file = tmp_path / "material-map_tracks.root"
    assert not map_file.exists()

    odd_dir = getOpenDataDetectorDirectory()
    config = acts.MaterialMapJsonConverter.Config()
    materialDecorator = acts.JsonMaterialDecorator(
        level=acts.logging.INFO,
        rConfig=config,
        jFileName=str(odd_dir / "config/odd-material-mapping-config.json"),
    )

    s = Sequencer(numThreads=1)

    with getOpenDataDetector(materialDecorator) as detector:
        trackingGeometry = detector.trackingGeometry()
        decorators = detector.contextDecorators()

        runMaterialMapping(
            trackingGeometry,
            decorators,
            outputDir=str(tmp_path),
            inputDir=material_recording,
            mappingStep=1,
            s=s,
        )

        s.run()

    mat_file = tmp_path / "material-map.json"

    assert mat_file.exists()
    assert mat_file.stat().st_size > 10

    with mat_file.open() as fh:
        assert json.load(fh)

    assert map_file.exists()
    assert_entries(map_file, "material-tracks", 200)
    assert_root_hash(map_file.name, map_file)

    val_file = tmp_path / "propagation-material.root"
    assert not val_file.exists()

    # test the validation as well

    field = acts.NullBField()

    s = Sequencer(events=10, numThreads=1)

    with getOpenDataDetector(
        materialDecorator=acts.IMaterialDecorator.fromFile(mat_file)
    ) as detector:
        trackingGeometry = detector.trackingGeometry()
        decorators = detector.contextDecorators()

        runMaterialValidation(
            10, 1000, trackingGeometry, decorators, field, outputDir=str(tmp_path), s=s
        )

        s.run()

    assert val_file.exists()
    assert_entries(val_file, "material-tracks", 10000)
    assert_root_hash(val_file.name, val_file)


@pytest.mark.slow
@pytest.mark.odd
@pytest.mark.skipif(not dd4hepEnabled, reason="DD4hep not set up")
def test_volume_material_mapping(material_recording, tmp_path, assert_root_hash):
    from material_mapping import runMaterialMapping
    from material_validation import runMaterialValidation

    map_file = tmp_path / "material-map-volume_tracks.root"
    assert not map_file.exists()

    geo_map = Path(__file__).parent / "geometry-volume-map.json"
    assert geo_map.exists()
    assert geo_map.stat().st_size > 10
    with geo_map.open() as fh:
        assert json.load(fh)

    s = Sequencer(numThreads=1)

    with getOpenDataDetector(
        materialDecorator=acts.IMaterialDecorator.fromFile(geo_map)
    ) as detector:
        trackingGeometry = detector.trackingGeometry()
        decorators = detector.contextDecorators()

        runMaterialMapping(
            trackingGeometry,
            decorators,
            mapName="material-map-volume",
            outputDir=str(tmp_path),
            inputDir=material_recording,
            mappingStep=1,
            s=s,
        )

        s.run()

    mat_file = tmp_path / "material-map-volume.json"

    assert mat_file.exists()
    assert mat_file.stat().st_size > 10

    with mat_file.open() as fh:
        assert json.load(fh)

    assert map_file.exists()
    assert_entries(map_file, "material-tracks", 200)
    assert_root_hash(map_file.name, map_file)

    val_file = tmp_path / "propagation-volume-material.root"
    assert not val_file.exists()

    # test the validation as well

    field = acts.NullBField()

    s = Sequencer(events=10, numThreads=1)

    with getOpenDataDetector(
        materialDecorator=acts.IMaterialDecorator.fromFile(mat_file)
    ) as detector:
        trackingGeometry = detector.trackingGeometry()
        decorators = detector.contextDecorators()

        runMaterialValidation(
            10,
            1000,
            trackingGeometry,
            decorators,
            field,
            outputDir=str(tmp_path),
            outputName="propagation-volume-material",
            s=s,
        )

        s.run()

    assert val_file.exists()

    assert_root_hash(val_file.name, val_file)


ACTS_DIR = Path(__file__).parent.parent.parent.parent
CONFIG_DIR = ACTS_DIR / "Examples/Configs"
DIGI_SHARE_DIR = (
    Path(__file__).parent.parent.parent.parent
    / "Examples/Algorithms/Digitization/share"
)


@pytest.mark.parametrize(
    "digi_config_file",
    [
        CONFIG_DIR / "generic-digi-smearing-config.json",
        CONFIG_DIR / "generic-digi-geometric-config.json",
    ],
    ids=["smeared", "geometric"],
)
def test_digitization_example(trk_geo, tmp_path, assert_root_hash, digi_config_file):
    from digitization import runDigitization

    s = Sequencer(events=10, numThreads=-1)

    csv_dir = tmp_path / "csv"
    root_file = tmp_path / "measurements.root"

    assert not root_file.exists()
    assert not csv_dir.exists()

    field = acts.ConstantBField(acts.Vector3(0, 0, 2 * u.T))
    runDigitization(
        trk_geo, field, outputDir=tmp_path, digiConfigFile=digi_config_file, s=s
    )

    s.run()

    assert root_file.exists()
    assert csv_dir.exists()

    assert len(list(csv_dir.iterdir())) == 3 * s.config.events
    assert all(f.stat().st_size > 50 for f in csv_dir.iterdir())

    assert_root_hash(root_file.name, root_file)


@pytest.mark.parametrize(
    "digi_config_file",
    [
        CONFIG_DIR / "generic-digi-smearing-config.json",
        CONFIG_DIR / "generic-digi-geometric-config.json",
        pytest.param(
            (ACTS_DIR / "Examples/Configs" / "odd-digi-smearing-config.json"),
            marks=[
                pytest.mark.odd,
            ],
        ),
        pytest.param(
            (ACTS_DIR / "Examples/Configs" / "odd-digi-geometric-config.json"),
            marks=[
                pytest.mark.odd,
            ],
        ),
    ],
    ids=["smeared", "geometric", "odd-smeared", "odd-geometric"],
)
def test_digitization_example_input_parsing(digi_config_file):
    from acts.examples import readDigiConfigFromJson

    readDigiConfigFromJson(str(digi_config_file))


@pytest.mark.parametrize(
    "digi_config_file",
    [
        CONFIG_DIR / "generic-digi-smearing-config.json",
        CONFIG_DIR / "generic-digi-geometric-config.json",
    ],
    ids=["smeared", "geometric"],
)
def test_digitization_example_input(
    trk_geo, tmp_path, assert_root_hash, digi_config_file
):
    from particle_gun import runParticleGun
    from digitization import runDigitization

    ptcl_dir = tmp_path / "ptcl"
    ptcl_dir.mkdir()
    pgs = Sequencer(events=20, numThreads=-1)
    runParticleGun(str(ptcl_dir), s=pgs)

    pgs.run()

    s = Sequencer(numThreads=-1)

    csv_dir = tmp_path / "csv"
    root_file = tmp_path / "measurements.root"

    assert not root_file.exists()
    assert not csv_dir.exists()

    assert_root_hash(
        "particles.root",
        ptcl_dir / "particles.root",
    )

    field = acts.ConstantBField(acts.Vector3(0, 0, 2 * u.T))
    runDigitization(
        trk_geo,
        field,
        outputDir=tmp_path,
        digiConfigFile=digi_config_file,
        particlesInput=ptcl_dir / "particles.root",
        s=s,
        doMerge=True,
    )

    s.run()

    assert root_file.exists()
    assert csv_dir.exists()

    assert len(list(csv_dir.iterdir())) == 3 * pgs.config.events
    assert all(f.stat().st_size > 50 for f in csv_dir.iterdir())

    assert_root_hash(root_file.name, root_file)


def test_digitization_config_example(trk_geo, tmp_path):
    from digitization_config import runDigitizationConfig

    out_file = tmp_path / "output.json"
    assert not out_file.exists()

    input = (
        Path(__file__).parent
        / "../../../Examples/Configs/generic-digi-smearing-config.json"
    )
    assert input.exists(), input.resolve()

    runDigitizationConfig(trk_geo, input=input, output=out_file)

    assert out_file.exists()

    with out_file.open() as fh:
        data = json.load(fh)
    assert len(data.keys()) == 2
    assert data["acts-geometry-hierarchy-map"]["format-version"] == 0
    assert (
        data["acts-geometry-hierarchy-map"]["value-identifier"]
        == "digitization-configuration"
    )
    assert len(data["entries"]) == 27


@pytest.mark.parametrize(
    "truthSmeared,truthEstimated",
    [
        [False, False],
        [False, True],
        [True, False],
    ],
    ids=["full_seeding", "truth_estimated", "truth_smeared"],
)
@pytest.mark.slow
def test_ckf_tracks_example(
    tmp_path, assert_root_hash, truthSmeared, truthEstimated, detector_config
):
    csv = tmp_path / "csv"

    assert not csv.exists()

    field = acts.ConstantBField(acts.Vector3(0, 0, 2 * u.T))
    events = 100
    s = Sequencer(events=events, numThreads=-1)

    root_files = [
        (
            "performance_finding_ckf.root",
            None,
        ),
        (
            "trackstates_ckf.root",
            "trackstates",
        ),
        (
            "tracksummary_ckf.root",
            "tracksummary",
        ),
    ]

    if not truthSmeared:
        root_files += [
            (
                "performance_seeding.root",
                None,
            ),
        ]

    for rf, _ in root_files:
        assert not (tmp_path / rf).exists()

    from ckf_tracks import runCKFTracks

    with detector_config.detector:
        runCKFTracks(
            detector_config.trackingGeometry,
            detector_config.decorators,
            field=field,
            outputCsv=True,
            outputDir=tmp_path,
            geometrySelection=detector_config.geometrySelection,
            digiConfigFile=detector_config.digiConfigFile,
            truthSmearedSeeded=truthSmeared,
            truthEstimatedSeeded=truthEstimated,
            s=s,
        )

        s.run()

    assert csv.exists()
    for rf, tn in root_files:
        rp = tmp_path / rf
        assert rp.exists()
        if tn is not None:
            assert_root_hash(rf, rp)

    assert (
        len([f for f in csv.iterdir() if f.name.endswith("tracks_ckf.csv")]) == events
    )
    assert all([f.stat().st_size > 300 for f in csv.iterdir()])


@pytest.mark.skipif(not dd4hepEnabled, reason="DD4hep not set up")
@pytest.mark.odd
@pytest.mark.slow
def test_full_chain_odd_example(tmp_path):
    # This test literally only ensures that the full chain example can run without erroring out

    # just to make sure it can build the odd
    with getOpenDataDetector():
        pass

    script = (
        Path(__file__).parent.parent.parent.parent
        / "Examples"
        / "Scripts"
        / "Python"
        / "full_chain_odd.py"
    )
    assert script.exists()
    env = os.environ.copy()
    env["ACTS_LOG_FAILURE_THRESHOLD"] = "ERROR"
    try:
        subprocess.check_call(
            [sys.executable, str(script), "-n1"],
            cwd=tmp_path,
            env=env,
            stderr=subprocess.STDOUT,
        )
    except subprocess.CalledProcessError as e:
        print(e.output.decode("utf-8"))
        raise


@pytest.mark.skipif(
    not dd4hepEnabled or not geant4Enabled, reason="DD4hep and/or Geant4 not set up"
)
@pytest.mark.slow
def test_full_chain_odd_example_pythia_geant4(tmp_path):
    # This test literally only ensures that the full chain example can run without erroring out

    # just to make sure it can build the odd
    with getOpenDataDetector():
        pass

    script = (
        Path(__file__).parent.parent.parent.parent
        / "Examples"
        / "Scripts"
        / "Python"
        / "full_chain_odd.py"
    )
    assert script.exists()
    env = os.environ.copy()
    env["ACTS_LOG_FAILURE_THRESHOLD"] = "ERROR"
    try:
        stdout = subprocess.check_output(
            [
                sys.executable,
                str(script),
                "-n1",
                "--geant4",
                "--ttbar",
                "--ttbar-pu",
                "50",
            ],
            cwd=tmp_path,
            env=env,
            stderr=subprocess.STDOUT,
        )
        stdout = stdout.decode("utf-8")
    except subprocess.CalledProcessError as e:
        print(e.output.decode("utf-8"))
        raise

    # collect and compare known errors
    errors = []
    error_regex = re.compile(r"^\d\d:\d\d:\d\d\s+(\w+)\s+ERROR\s+", re.MULTILINE)
    for match in error_regex.finditer(stdout):
        (algo,) = match.groups()
        errors.append(algo)
    errors = collections.Counter(errors)
    assert dict(errors) == {}, stdout


@pytest.mark.skipif(not dd4hepEnabled, reason="DD4hep not set up")
@pytest.mark.skipif(not onnxEnabled, reason="ONNX plugin not enabled")
@pytest.mark.slow
def test_ML_Ambiguity_Solver(tmp_path, assert_root_hash):
    # This test literally only ensures that the full chain example can run without erroring out

    root_file = "performance_finding_ambiML.root"
    output_dir = "odd_output"
    assert not (tmp_path / root_file).exists()

    # just to make sure it can build the odd
    with getOpenDataDetector():
        pass

    script = (
        Path(__file__).parent.parent.parent.parent
        / "Examples"
        / "Scripts"
        / "Python"
        / "full_chain_odd.py"
    )
    assert script.exists()
    env = os.environ.copy()
    env["ACTS_LOG_FAILURE_THRESHOLD"] = "ERROR"
    try:
        subprocess.check_call(
            [sys.executable, str(script), "-n1", "--ambi-solver", "ML"],
            cwd=tmp_path,
            env=env,
            stderr=subprocess.STDOUT,
        )
    except subprocess.CalledProcessError as e:
        print(e.output.decode("utf-8"))
        raise

    rfp = tmp_path / output_dir / root_file
    assert rfp.exists()

    assert_root_hash(root_file, rfp)


def test_bfield_writing(tmp_path, seq, assert_root_hash):
    from bfield_writing import runBFieldWriting

    root_files = [
        ("solenoid.root", "solenoid", 100),
        ("solenoid2.root", "solenoid", 100),
    ]

    for fn, _, _ in root_files:
        fp = tmp_path / fn
        assert not fp.exists()

    runBFieldWriting(outputDir=tmp_path, rewrites=1)

    for fn, tn, ee in root_files:
        fp = tmp_path / fn
        assert fp.exists()
        assert fp.stat().st_size > 2**10 * 2
        assert_entries(fp, tn, ee)
        assert_root_hash(fn, fp)


@pytest.mark.parametrize("backend", ["onnx", "torch"])
@pytest.mark.parametrize("hardware", ["cpu", "gpu"])
@pytest.mark.skipif(not exatrkxEnabled, reason="ExaTrkX environment not set up")
def test_exatrkx(tmp_path, trk_geo, field, assert_root_hash, backend, hardware):
    if backend == "onnx" and hardware == "cpu":
        pytest.skip("Combination of ONNX and CPU not yet supported")

    root_file = "performance_track_finding.root"
    assert not (tmp_path / root_file).exists()

    # Extract both models, since we currently don't have a working implementation
    # of metric learning with ONNX and we need to use torch here
    onnx_url = "https://acts.web.cern.ch/ci/exatrkx/onnx_models_v01.tar"
    torch_url = "https://acts.web.cern.ch/ci/exatrkx/torchscript_models_v01.tar"

    for url in [onnx_url, torch_url]:
        tarfile_name = tmp_path / "models.tar"
        urllib.request.urlretrieve(url, tarfile_name)
        tarfile.open(tarfile_name).extractall(tmp_path)

    shutil.copyfile(
        tmp_path / "torchscript_models/embed.pt", tmp_path / "onnx_models/embed.pt"
    )

    script = (
        Path(__file__).parent.parent.parent.parent
        / "Examples"
        / "Scripts"
        / "Python"
        / "exatrkx.py"
    )
    assert script.exists()
    env = os.environ.copy()
    env["ACTS_LOG_FAILURE_THRESHOLD"] = "WARNING"

    if hardware == "cpu":
        env["CUDA_VISIBLE_DEVICES"] = ""

    try:
        subprocess.check_call(
            [sys.executable, str(script), backend],
            cwd=tmp_path,
            env=env,
            stderr=subprocess.STDOUT,
        )
    except subprocess.CalledProcessError as e:
        print(e.output.decode("utf-8"))
        raise

    rfp = tmp_path / root_file
    assert rfp.exists()

<<<<<<< HEAD
    assert_root_hash(root_file, rfp)


def test_geometry_visitor(trk_geo):
    class Visitor(acts.TrackingGeometryMutableVisitor):
        def __init__(self):
            super().__init__()
            self.num_surfaces = 0
            self.num_layers = 0
            self.num_volumes = 0
            self.num_portals = 0

        def visitSurface(self, surface: acts.Surface):
            self.num_surfaces += 1

        def visitLayer(self, layer: acts.Layer):
            self.num_layers += 1

        def visitVolume(self, volume: acts.Volume):
            self.num_volumes += 1

        def visitPortal(self, portal: acts.Portal):
            self.num_portals += 1

    visitor = Visitor()
    trk_geo.apply(visitor)

    assert visitor.num_surfaces == 19078
    assert visitor.num_layers == 111
    assert visitor.num_volumes == 18
    assert visitor.num_portals == 0


@pytest.mark.odd
def test_strip_spacepoints(trk_geo, field, tmp_path, assert_root_hash):
    from strip_spacepoints import createStripSpacepoints

    s = Sequencer(events=20, numThreads=-1)

    config_path = Path(__file__).parent.parent.parent.parent / "Examples" / "Configs"

    geo_selection = config_path / "odd-strip-spacepoint-selection.json"
    digi_config_file = config_path / "odd-digi-smearing-config.json"

    createStripSpacepoints(
        trackingGeometry=trk_geo,
        field=field,
        digiConfigFile=digi_config_file,
        geoSelection=geo_selection,
        outputDir=tmp_path,
        s=s,
    ).run()

    root_file = "strip_spacepoints.root"
    rfp = tmp_path / root_file

=======
>>>>>>> 935c883e
    assert_root_hash(root_file, rfp)<|MERGE_RESOLUTION|>--- conflicted
+++ resolved
@@ -1266,7 +1266,6 @@
     rfp = tmp_path / root_file
     assert rfp.exists()
 
-<<<<<<< HEAD
     assert_root_hash(root_file, rfp)
 
 
@@ -1323,6 +1322,4 @@
     root_file = "strip_spacepoints.root"
     rfp = tmp_path / root_file
 
-=======
->>>>>>> 935c883e
     assert_root_hash(root_file, rfp)