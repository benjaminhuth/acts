--- conflicted
+++ resolved
@@ -213,21 +213,14 @@
                  py::arg("timing") = nullptr);
   }
 
-<<<<<<< HEAD
   ACTS_PYTHON_DECLARE_ALGORITHM(ActsExamples::ProtoTrackEffPurPrinter, mex,
                                 "ProtoTrackEffPurPrinter", testProtoTracks,
                                 refProtoTracks);
 
-  ACTS_PYTHON_DECLARE_ALGORITHM(ActsExamples::PrototracksToParameters, mex,
-                                "PrototracksToParameters", inputProtoTracks,
-                                inputSpacePoints, outputSeeds, outputParameters,
-                                outputProtoTracks, geometry, magneticField, buildTightSeeds);
-=======
   ACTS_PYTHON_DECLARE_ALGORITHM(
       ActsExamples::PrototracksToParameters, mex, "PrototracksToParameters",
       inputProtoTracks, inputSpacePoints, outputSeeds, outputParameters,
       outputProtoTracks, geometry, magneticField, buildTightSeeds);
->>>>>>> adccec34
 
   ACTS_PYTHON_DECLARE_ALGORITHM(
       ActsExamples::TrackFindingFromPrototrackAlgorithm, mex,
