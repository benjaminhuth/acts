--- conflicted
+++ resolved
@@ -56,11 +56,7 @@
 
   ACTS_PYTHON_DECLARE_ALGORITHM(
       ActsExamples::PrototracksToTracks, mex, "PrototracksToTracks",
-<<<<<<< HEAD
-      inputMeasurements, inputProtoTracks, outputTracks, inputParameters);
-=======
       inputMeasurements, inputProtoTracks, inputTrackParameters, outputTracks);
->>>>>>> a7261530
 }
 
 }  // namespace Acts::Python