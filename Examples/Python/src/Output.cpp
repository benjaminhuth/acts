// This file is part of the Acts project.
//
// Copyright (C) 2021-2023 CERN for the benefit of the Acts project
//
// This Source Code Form is subject to the terms of the Mozilla Public
// License, v. 2.0. If a copy of the MPL was not distributed with this
// file, You can obtain one at http://mozilla.org/MPL/2.0/.

#include "Acts/Definitions/TrackParametrization.hpp"
#include "Acts/Geometry/GeometryHierarchyMap.hpp"
#include "Acts/Plugins/Python/Utilities.hpp"
#include "Acts/Utilities/Logger.hpp"
#include "Acts/Visualization/ViewConfig.hpp"
#include "ActsExamples/Digitization/DigitizationConfig.hpp"
#include "ActsExamples/Framework/ProcessCode.hpp"
#include "ActsExamples/Io/Csv/CsvBFieldWriter.hpp"
#include "ActsExamples/Io/Csv/CsvExaTrkXGraphWriter.hpp"
#include "ActsExamples/Io/Csv/CsvMeasurementWriter.hpp"
#include "ActsExamples/Io/Csv/CsvParticleWriter.hpp"
#include "ActsExamples/Io/Csv/CsvPlanarClusterWriter.hpp"
#include "ActsExamples/Io/Csv/CsvProtoTrackWriter.hpp"
#include "ActsExamples/Io/Csv/CsvSimHitWriter.hpp"
#include "ActsExamples/Io/Csv/CsvSpacepointWriter.hpp"
#include "ActsExamples/Io/Csv/CsvTrackParameterWriter.hpp"
#include "ActsExamples/Io/Csv/CsvTrackWriter.hpp"
#include "ActsExamples/Io/Csv/CsvTrackingGeometryWriter.hpp"
#include "ActsExamples/Io/NuclearInteractions/RootNuclearInteractionParametersWriter.hpp"
#include "ActsExamples/Io/Performance/CKFPerformanceWriter.hpp"
#include "ActsExamples/Io/Performance/SeedingPerformanceWriter.hpp"
#include "ActsExamples/Io/Performance/TrackFinderPerformanceWriter.hpp"
#include "ActsExamples/Io/Performance/TrackFitterPerformanceWriter.hpp"
#include "ActsExamples/Io/Performance/VertexPerformanceWriter.hpp"
#include "ActsExamples/Io/Root/RootBFieldWriter.hpp"
#include "ActsExamples/Io/Root/RootMaterialTrackWriter.hpp"
#include "ActsExamples/Io/Root/RootMaterialWriter.hpp"
#include "ActsExamples/Io/Root/RootMeasurementWriter.hpp"
#include "ActsExamples/Io/Root/RootParticleWriter.hpp"
#include "ActsExamples/Io/Root/RootPlanarClusterWriter.hpp"
#include "ActsExamples/Io/Root/RootPropagationStepsWriter.hpp"
#include "ActsExamples/Io/Root/RootSimHitWriter.hpp"
#include "ActsExamples/Io/Root/RootSpacepointWriter.hpp"
#include "ActsExamples/Io/Root/RootTrackParameterWriter.hpp"
#include "ActsExamples/Io/Root/RootTrackStatesWriter.hpp"
#include "ActsExamples/Io/Root/RootTrackSummaryWriter.hpp"
#include "ActsExamples/MaterialMapping/IMaterialWriter.hpp"
#include "ActsExamples/Plugins/Obj/ObjPropagationStepsWriter.hpp"
#include "ActsExamples/Plugins/Obj/ObjTrackingGeometryWriter.hpp"

#include <array>
#include <memory>
#include <string>
#include <tuple>
#include <vector>

#include <pybind11/pybind11.h>
#include <pybind11/stl.h>

namespace Acts {
class TrackingGeometry;
namespace detail {
struct Step;
}  // namespace detail
}  // namespace Acts
namespace ActsExamples {
class IWriter;
struct AlgorithmContext;
}  // namespace ActsExamples

namespace py = pybind11;
using namespace pybind11::literals;

using namespace ActsExamples;

namespace {
template <ActsExamples::CsvBFieldWriter::CoordinateType CType, bool Grid>
void register_csv_bfield_writer_binding(
    pybind11::class_<ActsExamples::CsvBFieldWriter>& w) {
  std::string name =
      std::string(CType == ActsExamples::CsvBFieldWriter::CoordinateType::XYZ
                      ? "Xyz"
                      : "Rz") +
      std::string(Grid ? "Grid" : "Gridless");

  using Config = ActsExamples::CsvBFieldWriter::Config<CType, Grid>;
  w.def_static((std::string("run") + name).c_str(),
               [](const Config& config, Acts::Logging::Level level) {
                 ActsExamples::CsvBFieldWriter::run(config, level);
               },
               py::arg("config"), py::arg("level"));
  auto c = py::class_<Config>(w, (std::string("Config") + name).c_str())
               .def(py::init<>());
  ACTS_PYTHON_STRUCT_BEGIN(c, Config);
  ACTS_PYTHON_MEMBER(fileName);
  ACTS_PYTHON_MEMBER(bField);
  ACTS_PYTHON_MEMBER(range);
  ACTS_PYTHON_MEMBER(bins);
  ACTS_PYTHON_STRUCT_END();
}
}  // namespace

namespace Acts::Python {
void addOutput(Context& ctx) {
  auto [m, mex] = ctx.get("main", "examples");

  ACTS_PYTHON_DECLARE_WRITER(
      ActsExamples::ObjPropagationStepsWriter<Acts::detail::Step>, mex,
      "ObjPropagationStepsWriter", collection, outputDir, outputScalor,
      outputPrecision);

  {
    auto c = py::class_<ViewConfig>(m, "ViewConfig").def(py::init<>());

    ACTS_PYTHON_STRUCT_BEGIN(c, ViewConfig);
    ACTS_PYTHON_MEMBER(visible);
    ACTS_PYTHON_MEMBER(color);
    ACTS_PYTHON_MEMBER(offset);
    ACTS_PYTHON_MEMBER(lineThickness);
    ACTS_PYTHON_MEMBER(surfaceThickness);
    ACTS_PYTHON_MEMBER(nSegments);
    ACTS_PYTHON_MEMBER(triangulate);
    ACTS_PYTHON_MEMBER(outputName);
    ACTS_PYTHON_STRUCT_END();

    patchKwargsConstructor(c);
  }

  {
    using Writer = ActsExamples::ObjTrackingGeometryWriter;
    auto w = py::class_<Writer, std::shared_ptr<Writer>>(
                 mex, "ObjTrackingGeometryWriter")
                 .def(py::init<const Writer::Config&, Acts::Logging::Level>(),
                      py::arg("config"), py::arg("level"))
                 .def("write", py::overload_cast<const AlgorithmContext&,
                                                 const Acts::TrackingGeometry&>(
                                   &Writer::write));

    auto c = py::class_<Writer::Config>(w, "Config").def(py::init<>());
    ACTS_PYTHON_STRUCT_BEGIN(c, Writer::Config);
    ACTS_PYTHON_MEMBER(outputScalor);
    ACTS_PYTHON_MEMBER(outputPrecision);
    ACTS_PYTHON_MEMBER(outputDir);
    ACTS_PYTHON_MEMBER(containerView);
    ACTS_PYTHON_MEMBER(volumeView);
    ACTS_PYTHON_MEMBER(sensitiveView);
    ACTS_PYTHON_MEMBER(passiveView);
    ACTS_PYTHON_MEMBER(gridView);
    ACTS_PYTHON_STRUCT_END();
  }

  // Bindings for the binning in e.g., CKFPerformanceWriter
  {
    py::class_<PlotHelpers::Binning>(mex, "Binning")
        .def(py::init<std::string, int, double, double>(), "title"_a, "bins"_a,
             "bMin"_a, "bMax"_a)
        .def(py::init<std::string, std::vector<double>>(), "title"_a, "bins"_a);

    py::class_<EffPlotTool::Config>(mex, "EffPlotToolConfig")
        .def(py::init<std::map<std::string, PlotHelpers::Binning>>(),
             "varBinning"_a);

    py::class_<FakeRatePlotTool::Config>(mex, "FakeRatePlotToolConfig")
        .def(py::init<std::map<std::string, PlotHelpers::Binning>>(),
             "varBinning"_a);

    py::class_<DuplicationPlotTool::Config>(mex, "DuplicationPlotToolConfig")
        .def(py::init<std::map<std::string, PlotHelpers::Binning>>(),
             "varBinning"_a);
  }

  // ROOT WRITERS
  ACTS_PYTHON_DECLARE_WRITER(ActsExamples::RootPropagationStepsWriter, mex,
                             "RootPropagationStepsWriter", collection, filePath,
                             fileMode);

  ACTS_PYTHON_DECLARE_WRITER(ActsExamples::RootParticleWriter, mex,
                             "RootParticleWriter", inputParticles, filePath,
                             fileMode, treeName);

  ACTS_PYTHON_DECLARE_WRITER(ActsExamples::TrackFinderPerformanceWriter, mex,
                             "TrackFinderPerformanceWriter", inputProtoTracks,
                             inputMeasurementParticlesMap, inputParticles,
                             filePath, fileMode, treeNameTracks,
                             treeNameParticles);

  ACTS_PYTHON_DECLARE_WRITER(ActsExamples::TrackFitterPerformanceWriter, mex,
                             "TrackFitterPerformanceWriter", inputTracks,
                             inputParticles, inputMeasurementParticlesMap,
                             filePath, resPlotToolConfig, effPlotToolConfig,
                             trackSummaryPlotToolConfig);

  ACTS_PYTHON_DECLARE_WRITER(
      ActsExamples::SeedingPerformanceWriter, mex, "SeedingPerformanceWriter",
      inputSeeds, inputMeasurementParticlesMap, inputParticles, filePath,
      fileMode, effPlotToolConfig, duplicationPlotToolConfig);

  ACTS_PYTHON_DECLARE_WRITER(
      ActsExamples::RootTrackParameterWriter, mex, "RootTrackParameterWriter",
      inputTrackParameters, inputProtoTracks, inputParticles, inputSimHits,
      inputMeasurementParticlesMap, inputMeasurementSimHitsMap, filePath,
      treeName, fileMode);

  ACTS_PYTHON_DECLARE_WRITER(ActsExamples::RootMaterialTrackWriter, mex,
                             "RootMaterialTrackWriter", collection, filePath,
                             fileMode, treeName, recalculateTotals, prePostStep,
                             storeSurface, storeVolume, collapseInteractions);

  {
    using Writer = ActsExamples::RootBFieldWriter;
    auto w =
        py::class_<Writer>(mex, "RootBFieldWriter")
            .def_static(
                "run",
                [](const Writer::Config& config, Acts::Logging::Level level) {
                  Writer::run(config, Acts::getDefaultLogger("RootBFieldWriter",
                                                             level));
                },
                py::arg("config"), py::arg("level"));

    py::enum_<Writer::GridType>(w, "GridType")
        .value("rz", Writer::GridType::rz)
        .value("xyz", Writer::GridType::xyz);

    auto c = py::class_<Writer::Config>(w, "Config").def(py::init<>());
    ACTS_PYTHON_STRUCT_BEGIN(c, Writer::Config);
    ACTS_PYTHON_MEMBER(treeName);
    ACTS_PYTHON_MEMBER(fileName);
    ACTS_PYTHON_MEMBER(fileMode);
    ACTS_PYTHON_MEMBER(bField);
    ACTS_PYTHON_MEMBER(gridType);
    ACTS_PYTHON_MEMBER(rBounds);
    ACTS_PYTHON_MEMBER(zBounds);
    ACTS_PYTHON_MEMBER(rBins);
    ACTS_PYTHON_MEMBER(zBins);
    ACTS_PYTHON_MEMBER(phiBins);
    ACTS_PYTHON_STRUCT_END();
  }

  {
    using Writer = ActsExamples::RootMeasurementWriter;
    auto w = py::class_<Writer, IWriter, std::shared_ptr<Writer>>(
                 mex, "RootMeasurementWriter")
                 .def(py::init<const Writer::Config&, Acts::Logging::Level>(),
                      py::arg("config"), py::arg("level"));

    auto c = py::class_<Writer::Config>(w, "Config").def(py::init<>());

    c.def("addBoundIndicesFromDigiConfig",
          [](Writer::Config& self, const DigitizationConfig& digiCfg) {
            self.boundIndices =
                Acts::GeometryHierarchyMap<std::vector<Acts::BoundIndices>>(
                    digiCfg.getBoundIndices());
          });

    ACTS_PYTHON_STRUCT_BEGIN(c, Writer::Config);
    ACTS_PYTHON_MEMBER(inputMeasurements);
    ACTS_PYTHON_MEMBER(inputClusters);
    ACTS_PYTHON_MEMBER(inputSimHits);
    ACTS_PYTHON_MEMBER(inputMeasurementSimHitsMap);
    ACTS_PYTHON_MEMBER(filePath);
    ACTS_PYTHON_MEMBER(fileMode);
    ACTS_PYTHON_MEMBER(boundIndices);
    ACTS_PYTHON_MEMBER(trackingGeometry);
    ACTS_PYTHON_STRUCT_END();
  }

  py::class_<IMaterialWriter, std::shared_ptr<IMaterialWriter>>(
      mex, "IMaterialWriter");

  {
    using Writer = ActsExamples::RootMaterialWriter;
    auto w = py::class_<Writer, IMaterialWriter, std::shared_ptr<Writer>>(
                 mex, "RootMaterialWriter")
                 .def(py::init<const Writer::Config&, Acts::Logging::Level>(),
                      py::arg("config"), py::arg("level"))
                 .def("write", py::overload_cast<const Acts::TrackingGeometry&>(
                                   &Writer::write));

    auto c = py::class_<Writer::Config>(w, "Config").def(py::init<>());

    ACTS_PYTHON_STRUCT_BEGIN(c, Writer::Config);
    ACTS_PYTHON_MEMBER(processSensitives);
    ACTS_PYTHON_MEMBER(processApproaches);
    ACTS_PYTHON_MEMBER(processRepresenting);
    ACTS_PYTHON_MEMBER(processBoundaries);
    ACTS_PYTHON_MEMBER(processVolumes);
    ACTS_PYTHON_MEMBER(folderSurfaceNameBase);
    ACTS_PYTHON_MEMBER(folderVolumeNameBase);
    ACTS_PYTHON_MEMBER(voltag);
    ACTS_PYTHON_MEMBER(boutag);
    ACTS_PYTHON_MEMBER(laytag);
    ACTS_PYTHON_MEMBER(apptag);
    ACTS_PYTHON_MEMBER(sentag);
    ACTS_PYTHON_MEMBER(ntag);
    ACTS_PYTHON_MEMBER(vtag);
    ACTS_PYTHON_MEMBER(otag);
    ACTS_PYTHON_MEMBER(mintag);
    ACTS_PYTHON_MEMBER(maxtag);
    ACTS_PYTHON_MEMBER(ttag);
    ACTS_PYTHON_MEMBER(x0tag);
    ACTS_PYTHON_MEMBER(l0tag);
    ACTS_PYTHON_MEMBER(atag);
    ACTS_PYTHON_MEMBER(ztag);
    ACTS_PYTHON_MEMBER(rhotag);
    ACTS_PYTHON_MEMBER(filePath);
    ACTS_PYTHON_MEMBER(fileMode);
    ACTS_PYTHON_STRUCT_END();
  }

  ACTS_PYTHON_DECLARE_WRITER(ActsExamples::RootPlanarClusterWriter, mex,
                             "RootPlanarClusterWriter", inputClusters,
                             inputSimHits, filePath, fileMode, treeName,
                             trackingGeometry);

  ACTS_PYTHON_DECLARE_WRITER(ActsExamples::RootSimHitWriter, mex,
                             "RootSimHitWriter", inputSimHits, filePath,
                             fileMode, treeName);

  ACTS_PYTHON_DECLARE_WRITER(ActsExamples::RootSpacepointWriter, mex,
                             "RootSpacepointWriter", inputSpacepoints, filePath,
                             fileMode, treeName);

  ACTS_PYTHON_DECLARE_WRITER(
      ActsExamples::RootTrackStatesWriter, mex, "RootTrackStatesWriter",
      inputTracks, inputParticles, inputSimHits, inputMeasurementParticlesMap,
      inputMeasurementSimHitsMap, filePath, treeName, fileMode);

  ACTS_PYTHON_DECLARE_WRITER(ActsExamples::RootTrackSummaryWriter, mex,
                             "RootTrackSummaryWriter", inputTracks,
                             inputParticles, inputMeasurementParticlesMap,
                             filePath, treeName, fileMode, writeCovMat);

  ACTS_PYTHON_DECLARE_WRITER(
      ActsExamples::VertexPerformanceWriter, mex, "VertexPerformanceWriter",
      inputAllTruthParticles, inputSelectedTruthParticles,
      inputAssociatedTruthParticles, inputTracks, inputMeasurementParticlesMap,
      inputVertices, bField, filePath, treeName, fileMode,
      minTrackVtxMatchFraction, truthMatchProbMin, useTracks);

  // CSV WRITERS
  ACTS_PYTHON_DECLARE_WRITER(ActsExamples::CsvParticleWriter, mex,
                             "CsvParticleWriter", inputParticles, outputDir,
                             outputStem, outputPrecision);

  ACTS_PYTHON_DECLARE_WRITER(ActsExamples::CsvMeasurementWriter, mex,
                             "CsvMeasurementWriter", inputMeasurements,
                             inputClusters, inputMeasurementSimHitsMap,
                             outputDir, outputPrecision);

  ACTS_PYTHON_DECLARE_WRITER(ActsExamples::CsvPlanarClusterWriter, mex,
                             "CsvPlanarClusterWriter", inputClusters,
                             inputSimHits, outputDir, outputPrecision,
                             trackingGeometry);

  ACTS_PYTHON_DECLARE_WRITER(ActsExamples::CsvSimHitWriter, mex,
                             "CsvSimHitWriter", inputSimHits, outputDir,
                             outputStem, outputPrecision);

  ACTS_PYTHON_DECLARE_WRITER(ActsExamples::CsvSpacepointWriter, mex,
                             "CsvSpacepointWriter", inputSpacepoints, outputDir,
                             outputPrecision);

  ACTS_PYTHON_DECLARE_WRITER(ActsExamples::CsvTrackWriter, mex,
                             "CsvTrackWriter", inputTracks, outputDir, fileName,
                             inputMeasurementParticlesMap, outputPrecision,
                             nMeasurementsMin, truthMatchProbMin, ptMin);

  ACTS_PYTHON_DECLARE_WRITER(
      ActsExamples::CsvTrackingGeometryWriter, mex, "CsvTrackingGeometryWriter",
      trackingGeometry, outputDir, outputPrecision, writeSensitive,
      writeBoundary, writeSurfaceGrid, writeLayerVolume, writePerEvent);

<<<<<<< HEAD
  ACTS_PYTHON_DECLARE_WRITER(
      ActsExamples::CKFPerformanceWriter, mex, "CKFPerformanceWriter",
      inputTrajectories, inputParticles, inputMeasurementParticlesMap, filePath,
      fileMode, effPlotToolConfig, fakeRatePlotToolConfig,
      duplicationPlotToolConfig, trackSummaryPlotToolConfig,
      duplicatedPredictor, truthMatchProbMin, doubleMatching);
=======
  ACTS_PYTHON_DECLARE_WRITER(ActsExamples::CKFPerformanceWriter, mex,
                             "CKFPerformanceWriter", inputTracks,
                             inputParticles, inputMeasurementParticlesMap,
                             filePath, fileMode, effPlotToolConfig,
                             fakeRatePlotToolConfig, duplicationPlotToolConfig,
                             trackSummaryPlotToolConfig, duplicatedPredictor);
>>>>>>> a4992169

  ACTS_PYTHON_DECLARE_WRITER(
      ActsExamples::RootNuclearInteractionParametersWriter, mex,
      "RootNuclearInteractionParametersWriter", inputSimulationProcesses,
      filePath, fileMode, interactionProbabilityBins, momentumBins,
      invariantMassBins, multiplicityMax, writeOptionalHistograms,
      nSimulatedEvents);

  ACTS_PYTHON_DECLARE_WRITER(ActsExamples::CsvTrackParameterWriter, mex,
                             "CsvTrackParameterWriter", inputTrackParameters,
                             inputTracks, outputDir, outputStem,
                             outputPrecision);

  ACTS_PYTHON_DECLARE_WRITER(ActsExamples::CsvProtoTrackWriter, mex,
                             "CsvProtoTrackWriter", inputSpacepoints,
                             inputPrototracks, outputDir);

  {
    using Writer = ActsExamples::CsvBFieldWriter;

    auto w = py::class_<Writer>(mex, "CsvBFieldWriter");

    py::enum_<Writer::CoordinateType>(w, "CoordinateType")
        .value("rz", Writer::CoordinateType::RZ)
        .value("xyz", Writer::CoordinateType::XYZ);

    register_csv_bfield_writer_binding<Writer::CoordinateType::XYZ, true>(w);
    register_csv_bfield_writer_binding<Writer::CoordinateType::XYZ, false>(w);
    register_csv_bfield_writer_binding<Writer::CoordinateType::RZ, true>(w);
    register_csv_bfield_writer_binding<Writer::CoordinateType::RZ, false>(w);
  }

  ACTS_PYTHON_DECLARE_WRITER(ActsExamples::CsvExaTrkXGraphWriter, mex,
                             "CsvExaTrkXGraphWriter", inputGraph, outputDir,
                             outputStem);
}
}  // namespace Acts::Python<|MERGE_RESOLUTION|>--- conflicted
+++ resolved
@@ -369,21 +369,12 @@
       trackingGeometry, outputDir, outputPrecision, writeSensitive,
       writeBoundary, writeSurfaceGrid, writeLayerVolume, writePerEvent);
 
-<<<<<<< HEAD
-  ACTS_PYTHON_DECLARE_WRITER(
-      ActsExamples::CKFPerformanceWriter, mex, "CKFPerformanceWriter",
-      inputTrajectories, inputParticles, inputMeasurementParticlesMap, filePath,
-      fileMode, effPlotToolConfig, fakeRatePlotToolConfig,
-      duplicationPlotToolConfig, trackSummaryPlotToolConfig,
-      duplicatedPredictor, truthMatchProbMin, doubleMatching);
-=======
   ACTS_PYTHON_DECLARE_WRITER(ActsExamples::CKFPerformanceWriter, mex,
                              "CKFPerformanceWriter", inputTracks,
                              inputParticles, inputMeasurementParticlesMap,
                              filePath, fileMode, effPlotToolConfig,
                              fakeRatePlotToolConfig, duplicationPlotToolConfig,
-                             trackSummaryPlotToolConfig, duplicatedPredictor);
->>>>>>> a4992169
+                             trackSummaryPlotToolConfig, duplicatedPredictor, truthMatchProbMin, doubleMatching);
 
   ACTS_PYTHON_DECLARE_WRITER(
       ActsExamples::RootNuclearInteractionParametersWriter, mex,
