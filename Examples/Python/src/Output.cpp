// This file is part of the ACTS project.
//
// Copyright (C) 2016 CERN for the benefit of the ACTS project
//
// This Source Code Form is subject to the terms of the Mozilla Public
// License, v. 2.0. If a copy of the MPL was not distributed with this
// file, You can obtain one at https://mozilla.org/MPL/2.0/.

#include "Acts/Plugins/Python/Utilities.hpp"
#include "Acts/Utilities/Logger.hpp"
#include "Acts/Visualization/IVisualization3D.hpp"
#include "Acts/Visualization/ViewConfig.hpp"
#include "ActsExamples/Io/Csv/CsvBFieldWriter.hpp"
#include "ActsExamples/Io/Csv/CsvExaTrkXGraphWriter.hpp"
#include "ActsExamples/Io/Csv/CsvMeasurementWriter.hpp"
#include "ActsExamples/Io/Csv/CsvParticleWriter.hpp"
#include "ActsExamples/Io/Csv/CsvProtoTrackWriter.hpp"
#include "ActsExamples/Io/Csv/CsvSeedWriter.hpp"
#include "ActsExamples/Io/Csv/CsvSimHitWriter.hpp"
#include "ActsExamples/Io/Csv/CsvSpacePointWriter.hpp"
#include "ActsExamples/Io/Csv/CsvSpacePointsBucketWriter.hpp"
#include "ActsExamples/Io/Csv/CsvTrackParameterWriter.hpp"
#include "ActsExamples/Io/Csv/CsvTrackWriter.hpp"
#include "ActsExamples/Io/Csv/CsvTrackingGeometryWriter.hpp"
#include "ActsExamples/Io/Json/JsonTrackWriter.hpp"
#include "ActsExamples/Io/Obj/ObjPropagationStepsWriter.hpp"
#include "ActsExamples/Io/Obj/ObjSimHitWriter.hpp"
#include "ActsExamples/Io/Obj/ObjTrackingGeometryWriter.hpp"
#include "ActsExamples/MaterialMapping/IMaterialWriter.hpp"
#include "ActsExamples/TrackFinding/ITrackParamsLookupWriter.hpp"

#include <memory>
#include <string>

#include <pybind11/pybind11.h>
#include <pybind11/stl.h>
#include <pybind11/stl/filesystem.h>

namespace Acts {
class TrackingGeometry;
namespace detail {
struct Step;
}  // namespace detail
}  // namespace Acts
namespace ActsExamples {
class IWriter;
struct AlgorithmContext;
}  // namespace ActsExamples

namespace py = pybind11;
using namespace pybind11::literals;

using namespace ActsExamples;

namespace {
template <ActsExamples::CsvBFieldWriter::CoordinateType CType, bool Grid>
void register_csv_bfield_writer_binding(
    pybind11::class_<ActsExamples::CsvBFieldWriter>& w) {
  std::string name =
      std::string(CType == ActsExamples::CsvBFieldWriter::CoordinateType::XYZ
                      ? "Xyz"
                      : "Rz") +
      std::string(Grid ? "Grid" : "Gridless");

  using Config = ActsExamples::CsvBFieldWriter::Config<CType, Grid>;
  w.def_static((std::string("run") + name).c_str(),
               [](const Config& config, Acts::Logging::Level level) {
                 ActsExamples::CsvBFieldWriter::run(config, level);
               },
               py::arg("config"), py::arg("level"));
  auto c = py::class_<Config>(w, (std::string("Config") + name).c_str())
               .def(py::init<>());
  ACTS_PYTHON_STRUCT(c, fileName, bField, range, bins);
}
}  // namespace

namespace Acts::Python {

void addOutput(Context& ctx) {
  auto [m, mex] = ctx.get("main", "examples");

  ACTS_PYTHON_DECLARE_WRITER(ActsExamples::ObjPropagationStepsWriter, mex,
                             "ObjPropagationStepsWriter", collection, outputDir,
                             outputScalor, outputPrecision);

  ACTS_PYTHON_DECLARE_WRITER(ActsExamples::ObjSimHitWriter, mex,
                             "ObjSimHitWriter", inputSimHits, outputDir,
                             outputStem, outputPrecision, drawConnections,
                             momentumThreshold, momentumThresholdTraj,
                             nInterpolatedPoints, keepOriginalHits);

  {
    auto c = py::class_<ViewConfig>(m, "ViewConfig").def(py::init<>());

    ACTS_PYTHON_STRUCT(c, visible, color, offset, lineThickness,
                       surfaceThickness, quarterSegments, triangulate,
                       outputName);

    patchKwargsConstructor(c);

    py::class_<Color>(m, "Color")
        .def(py::init<>())
        .def(py::init<int, int, int>())
        .def(py::init<double, double, double>())
        .def(py::init<std::string_view>())
        .def_readonly("rgb", &Color::rgb);
  }

  py::class_<IVisualization3D>(m, "IVisualization3D")
      .def("write", py::overload_cast<const std::filesystem::path&>(
                        &IVisualization3D::write, py::const_));

  {
    using Writer = ActsExamples::ObjTrackingGeometryWriter;
    auto w = py::class_<Writer, std::shared_ptr<Writer>>(
                 mex, "ObjTrackingGeometryWriter")
                 .def(py::init<const Writer::Config&, Acts::Logging::Level>(),
                      py::arg("config"), py::arg("level"))
                 .def("write", py::overload_cast<const AlgorithmContext&,
                                                 const Acts::TrackingGeometry&>(
                                   &Writer::write));

    auto c = py::class_<Writer::Config>(w, "Config").def(py::init<>());

    ACTS_PYTHON_STRUCT(c, outputScalor, outputPrecision, outputDir,
                       containerView, volumeView, sensitiveView, passiveView,
                       gridView);
  }

  ACTS_PYTHON_DECLARE_WRITER(ActsExamples::CsvParticleWriter, mex,
                             "CsvParticleWriter", inputParticles, outputDir,
                             outputStem, outputPrecision);

  ACTS_PYTHON_DECLARE_WRITER(ActsExamples::CsvMeasurementWriter, mex,
                             "CsvMeasurementWriter", inputMeasurements,
                             inputClusters, inputMeasurementSimHitsMap,
                             outputDir, outputPrecision);

  ACTS_PYTHON_DECLARE_WRITER(ActsExamples::CsvSimHitWriter, mex,
                             "CsvSimHitWriter", inputSimHits, outputDir,
                             outputStem, outputPrecision);

  ACTS_PYTHON_DECLARE_WRITER(ActsExamples::CsvSpacePointWriter, mex,
                             "CsvSpacePointWriter", inputSpacepoints, outputDir,
                             outputPrecision);

  ACTS_PYTHON_DECLARE_WRITER(ActsExamples::CsvSpacePointsBucketWriter, mex,
                             "CsvSpacePointsBucketWriter", inputBuckets,
                             outputDir, outputPrecision);

  ACTS_PYTHON_DECLARE_WRITER(ActsExamples::CsvTrackWriter, mex,
                             "CsvTrackWriter", inputTracks, outputDir, fileName,
                             inputMeasurementParticlesMap, outputPrecision,
                             nMeasurementsMin, truthMatchProbMin, ptMin);

  ACTS_PYTHON_DECLARE_WRITER(ActsExamples::CsvSeedWriter, mex, "CsvSeedWriter",
                             inputTrackParameters, inputSimSeeds, inputSimHits,
                             inputMeasurementParticlesMap,
                             inputMeasurementSimHitsMap, fileName, outputDir);

  ACTS_PYTHON_DECLARE_WRITER(
      ActsExamples::CsvTrackingGeometryWriter, mex, "CsvTrackingGeometryWriter",
      trackingGeometry, outputDir, outputPrecision, writeSensitive,
      writeBoundary, writeSurfaceGrid, writeLayerVolume, writePerEvent);

  ACTS_PYTHON_DECLARE_WRITER(ActsExamples::CsvTrackParameterWriter, mex,
                             "CsvTrackParameterWriter", inputTrackParameters,
                             inputTracks, outputDir, outputStem,
                             outputPrecision);

  ACTS_PYTHON_DECLARE_WRITER(ActsExamples::CsvProtoTrackWriter, mex,
                             "CsvProtoTrackWriter", inputSpacepoints,
                             inputPrototracks, outputDir);

  {
    using Writer = ActsExamples::CsvBFieldWriter;

    auto w = py::class_<Writer>(mex, "CsvBFieldWriter");

    py::enum_<Writer::CoordinateType>(w, "CoordinateType")
        .value("rz", Writer::CoordinateType::RZ)
        .value("xyz", Writer::CoordinateType::XYZ);

    register_csv_bfield_writer_binding<Writer::CoordinateType::XYZ, true>(w);
    register_csv_bfield_writer_binding<Writer::CoordinateType::XYZ, false>(w);
    register_csv_bfield_writer_binding<Writer::CoordinateType::RZ, true>(w);
    register_csv_bfield_writer_binding<Writer::CoordinateType::RZ, false>(w);
  }

  ACTS_PYTHON_DECLARE_WRITER(ActsExamples::CsvExaTrkXGraphWriter, mex,
                             "CsvExaTrkXGraphWriter", inputGraph, outputDir,
                             outputStem);

<<<<<<< HEAD
  ACTS_PYTHON_DECLARE_WRITER(ActsExamples::JsonTrackWriter, mex,
                             "JsonTrackWriter", inputTracks, inputClusters,
                             inputMeasurementParticlesMap,
                             inputTrackParticleMatching, outputDir, outputStem);
=======
  py::class_<IMaterialWriter, std::shared_ptr<IMaterialWriter>>(
      mex, "IMaterialWriter");

  py::class_<ActsExamples::ITrackParamsLookupWriter,
             std::shared_ptr<ActsExamples::ITrackParamsLookupWriter>>(
      mex, "ITrackParamsLookupWriter");
>>>>>>> a7261530
}

}  // namespace Acts::Python<|MERGE_RESOLUTION|>--- conflicted
+++ resolved
@@ -191,19 +191,17 @@
                              "CsvExaTrkXGraphWriter", inputGraph, outputDir,
                              outputStem);
 
-<<<<<<< HEAD
+  py::class_<IMaterialWriter, std::shared_ptr<IMaterialWriter>>(
+      mex, "IMaterialWriter");
+
+  py::class_<ActsExamples::ITrackParamsLookupWriter,
+             std::shared_ptr<ActsExamples::ITrackParamsLookupWriter>>(
+      mex, "ITrackParamsLookupWriter");
+
   ACTS_PYTHON_DECLARE_WRITER(ActsExamples::JsonTrackWriter, mex,
                              "JsonTrackWriter", inputTracks, inputClusters,
                              inputMeasurementParticlesMap,
                              inputTrackParticleMatching, outputDir, outputStem);
-=======
-  py::class_<IMaterialWriter, std::shared_ptr<IMaterialWriter>>(
-      mex, "IMaterialWriter");
-
-  py::class_<ActsExamples::ITrackParamsLookupWriter,
-             std::shared_ptr<ActsExamples::ITrackParamsLookupWriter>>(
-      mex, "ITrackParamsLookupWriter");
->>>>>>> a7261530
 }
 
 }  // namespace Acts::Python