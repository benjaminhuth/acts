--- conflicted
+++ resolved
@@ -108,10 +108,6 @@
     ACTS_PYTHON_STRUCT_BEGIN(c, Config);
     ACTS_PYTHON_MEMBER(inputParticles);
     ACTS_PYTHON_MEMBER(inputMeasurementParticlesMap);
-<<<<<<< HEAD
-    ACTS_PYTHON_MEMBER(inputMeasurements);
-=======
->>>>>>> a4992169
     ACTS_PYTHON_MEMBER(outputParticles);
     ACTS_PYTHON_MEMBER(rhoMin);
     ACTS_PYTHON_MEMBER(rhoMax);
