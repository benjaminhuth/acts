// This file is part of the Acts project.
//
// Copyright (C) 2021 CERN for the benefit of the Acts project
//
// This Source Code Form is subject to the terms of the Mozilla Public
// License, v. 2.0. If a copy of the MPL was not distributed with this
// file, You can obtain one at http://mozilla.org/MPL/2.0/.

#include "Acts/Definitions/Algebra.hpp"
#include "Acts/Detector/CuboidalContainerBuilder.hpp"
#include "Acts/Detector/CylindricalContainerBuilder.hpp"
#include "Acts/Detector/Detector.hpp"
#include "Acts/Detector/DetectorBuilder.hpp"
#include "Acts/Detector/DetectorVolume.hpp"
#include "Acts/Detector/DetectorVolumeBuilder.hpp"
#include "Acts/Detector/GeometryIdGenerator.hpp"
#include "Acts/Detector/IndexedRootVolumeFinderBuilder.hpp"
#include "Acts/Detector/KdtSurfacesProvider.hpp"
#include "Acts/Detector/LayerStructureBuilder.hpp"
#include "Acts/Detector/VolumeStructureBuilder.hpp"
#include "Acts/Detector/interface/IDetectorBuilder.hpp"
#include "Acts/Detector/interface/IDetectorComponentBuilder.hpp"
#include "Acts/Detector/interface/IExternalStructureBuilder.hpp"
#include "Acts/Detector/interface/IGeometryIdGenerator.hpp"
#include "Acts/Detector/interface/IInternalStructureBuilder.hpp"
#include "Acts/Detector/interface/IRootVolumeFinderBuilder.hpp"
#include "Acts/Geometry/CylinderVolumeBounds.hpp"
#include "Acts/Geometry/Extent.hpp"
#include "Acts/Geometry/GeometryContext.hpp"
#include "Acts/Geometry/GeometryHierarchyMap.hpp"
#include "Acts/Geometry/GeometryIdentifier.hpp"
#include "Acts/Geometry/TrackingGeometry.hpp"
#include "Acts/Geometry/Volume.hpp"
#include "Acts/Geometry/VolumeBounds.hpp"
#include "Acts/Plugins/Python/Utilities.hpp"
#include "Acts/Surfaces/Surface.hpp"
#include "Acts/Surfaces/SurfaceArray.hpp"
#include "Acts/Utilities/RangeXD.hpp"
#include "ActsExamples/Geometry/VolumeAssociationTest.hpp"

#include <array>
#include <memory>
#include <unordered_map>
#include <vector>

#include <pybind11/pybind11.h>
#include <pybind11/stl.h>

namespace py = pybind11;
using namespace pybind11::literals;

namespace {
struct GeometryIdentifierHookBinding : public Acts::GeometryIdentifierHook {
  py::object callable;

  Acts::GeometryIdentifier decorateIdentifier(
      Acts::GeometryIdentifier identifier,
      const Acts::Surface& surface) const override {
    return callable(identifier, surface.getSharedPtr())
        .cast<Acts::GeometryIdentifier>();
  }
};

struct MaterialSurfaceSelector {
  std::vector<const Acts::Surface*> surfaces = {};

  /// @param surface is the test surface
  void operator()(const Acts::Surface* surface) {
    if (surface->surfaceMaterial() != nullptr) {
      if (std::find(surfaces.begin(), surfaces.end(), surface) ==
          surfaces.end()) {
        surfaces.push_back(surface);
      }
    }
  }
};

struct IdentifierSurfacesCollector {
  std::unordered_map<Acts::GeometryIdentifier, const Acts::Surface*> surfaces;
  /// @param surface is the test surface
  void operator()(const Acts::Surface* surface) {
    surfaces[surface->geometryId()] = surface;
  }
};

}  // namespace

namespace Acts::Python {
void addGeometry(Context& ctx) {
  auto m = ctx.get("main");

  {
    py::class_<Acts::GeometryIdentifier>(m, "GeometryIdentifier")
        .def(py::init<>())
        .def(py::init<Acts::GeometryIdentifier::Value>())
        .def("setVolume", &Acts::GeometryIdentifier::setVolume)
        .def("setLayer", &Acts::GeometryIdentifier::setLayer)
        .def("setBoundary", &Acts::GeometryIdentifier::setBoundary)
        .def("setApproach", &Acts::GeometryIdentifier::setApproach)
        .def("setSensitive", &Acts::GeometryIdentifier::setSensitive)
        .def("setExtra", &Acts::GeometryIdentifier::setExtra)
        .def("volume", &Acts::GeometryIdentifier::volume)
        .def("layer", &Acts::GeometryIdentifier::layer)
        .def("boundary", &Acts::GeometryIdentifier::boundary)
        .def("approach", &Acts::GeometryIdentifier::approach)
        .def("sensitive", &Acts::GeometryIdentifier::sensitive)
        .def("extra", &Acts::GeometryIdentifier::extra)
        .def("value", &Acts::GeometryIdentifier::value);
  }

  {
    py::class_<Acts::Surface, std::shared_ptr<Acts::Surface>>(m, "Surface")
        .def("geometryId",
             [](Acts::Surface& self) { return self.geometryId(); })
        .def("center",
             [](Acts::Surface& self) {
               return self.center(Acts::GeometryContext{});
             })
        .def("type", [](Acts::Surface& self) { return self.type(); });
  }

  {
    py::enum_<Acts::Surface::SurfaceType>(m, "SurfaceType")
        .value("Cone", Acts::Surface::SurfaceType::Cone)
        .value("Cylinder", Acts::Surface::SurfaceType::Cylinder)
        .value("Disc", Acts::Surface::SurfaceType::Disc)
        .value("Perigee", Acts::Surface::SurfaceType::Perigee)
        .value("Plane", Acts::Surface::SurfaceType::Plane)
        .value("Straw", Acts::Surface::SurfaceType::Straw)
        .value("Curvilinear", Acts::Surface::SurfaceType::Curvilinear)
        .value("Other", Acts::Surface::SurfaceType::Other);
  }

  {
    py::enum_<Acts::VolumeBounds::BoundsType>(m, "VolumeBoundsType")
        .value("Cone", Acts::VolumeBounds::BoundsType::eCone)
        .value("Cuboid", Acts::VolumeBounds::BoundsType::eCuboid)
        .value("CutoutCylinder",
               Acts::VolumeBounds::BoundsType::eCutoutCylinder)
        .value("Cylinder", Acts::VolumeBounds::BoundsType::eCylinder)
        .value("GenericCuboid", Acts::VolumeBounds::BoundsType::eGenericCuboid)
        .value("Trapezoid", Acts::VolumeBounds::BoundsType::eTrapezoid)
        .value("Other", Acts::VolumeBounds::BoundsType::eOther);
  }

  {
    py::class_<Acts::TrackingGeometry, std::shared_ptr<Acts::TrackingGeometry>>(
        m, "TrackingGeometry")
        .def(py::init([](const MutableTrackingVolumePtr& volPtr,
                         std::shared_ptr<const IMaterialDecorator> matDec,
                         const GeometryIdentifierHook& hook,
                         Acts::Logging::Level level) {
          auto logger = Acts::getDefaultLogger("TrackingGeometry", level);
          auto trkGeo = std::make_shared<Acts::TrackingGeometry>(
<<<<<<< HEAD
              volPtr, matDec ? matDec.get() : nullptr, hook, *logger);
=======
              volPtr, matDec.get(), hook, *logger);
>>>>>>> 809b378e
          return trkGeo;
        }))
        .def("visitSurfaces",
             [](Acts::TrackingGeometry& self, py::function& func) {
               self.visitSurfaces(func);
             })
        .def("geoIdSurfaceMap", &Acts::TrackingGeometry::geoIdSurfaceMap)
        .def("extractMaterialSurfaces",
             [](Acts::TrackingGeometry& self) {
               MaterialSurfaceSelector selector;
               self.visitSurfaces(selector, false);
               return selector.surfaces;
             })
        .def_property_readonly(
            "worldVolume",
            &Acts::TrackingGeometry::highestTrackingVolumeShared);
  }

  {
    py::class_<Acts::VolumeBounds, std::shared_ptr<Acts::VolumeBounds>>(
        m, "VolumeBounds");

    py::class_<Acts::CylinderVolumeBounds,
               std::shared_ptr<Acts::CylinderVolumeBounds>, Acts::VolumeBounds>(
        m, "CylinderVolumeBounds")
        .def(py::init<ActsScalar, ActsScalar, ActsScalar, ActsScalar,
                      ActsScalar, ActsScalar, ActsScalar>(),
             "rmin"_a, "rmax"_a, "halfz"_a, "halfphi"_a = M_PI, "avgphi"_a = 0.,
             "bevelMinZ"_a = 0., "bevelMaxZ"_a = 0.);
  }

  {
    py::class_<Acts::Volume, std::shared_ptr<Acts::Volume>>(m, "Volume");

    py::class_<Acts::TrackingVolume, Acts::Volume,
               std::shared_ptr<Acts::TrackingVolume>>(m, "TrackingVolume")
        .def(py::init([](std::shared_ptr<const Acts::VolumeBounds> bounds,
                         std::string name) {
          return std::make_shared<Acts::TrackingVolume>(Transform3::Identity(),
                                                        bounds, name);
        }));
  }

  {
    py::class_<Acts::GeometryIdentifierHook,
               std::shared_ptr<Acts::GeometryIdentifierHook>>(
        m, "GeometryIdentifierHook")
        .def(py::init([](py::object callable) {
          auto hook = std::make_shared<GeometryIdentifierHookBinding>();
          hook->callable = callable;
          return hook;
        }));
  }

  {
    py::class_<Acts::Extent>(m, "Extent")
        .def(py::init(
            [](const std::vector<std::tuple<Acts::BinningValue,
                                            std::array<Acts::ActsScalar, 2u>>>&
                   franges) {
              Acts::Extent extent;
              for (const auto& [bval, frange] : franges) {
                extent.set(bval, frange[0], frange[1]);
              }
              return extent;
            }))
        .def("range", [](const Acts::Extent& self, Acts::BinningValue bval) {
          return std::array<Acts::ActsScalar, 2u>{self.min(bval),
                                                  self.max(bval)};
        });
  }
}

void addExperimentalGeometry(Context& ctx) {
  auto [m, mex] = ctx.get("main", "examples");

  using namespace Acts::Experimental;

  // Detector volume definition
  py::class_<DetectorVolume, std::shared_ptr<DetectorVolume>>(m,
                                                              "DetectorVolume")
      .def("surfaces", &DetectorVolume::surfaces)
      .def("surfacePtrs", &DetectorVolume::surfacePtrs);

  // Detector definition
  py::class_<Detector, std::shared_ptr<Detector>>(m, "Detector")
      .def("volumes", &Detector::volumes)
      .def("volumePtrs", &Detector::volumePtrs)
      .def("numberVolumes",
           [](Detector& self) { return self.volumes().size(); })
      .def("extractMaterialSurfaces",
           [](Detector& self) {
             MaterialSurfaceSelector selector;
             self.visitSurfaces(selector);
             return selector.surfaces;
           })
      .def("geoIdSurfaceMap", [](Detector& self) {
        IdentifierSurfacesCollector collector;
        self.visitSurfaces(collector);
        return collector.surfaces;
      });

  // Portal definition
  py::class_<Portal, std::shared_ptr<Portal>>(m, "Portal");

  {
    // The surface hierarchy map
    using SurfaceHierarchyMap =
        Acts::GeometryHierarchyMap<std::shared_ptr<Surface>>;

    py::class_<SurfaceHierarchyMap, std::shared_ptr<SurfaceHierarchyMap>>(
        m, "SurfaceHierarchyMap");

    // Extract volume / layer surfaces
    mex.def("extractVolumeLayerSurfaces", [](const SurfaceHierarchyMap& smap,
                                             bool sensitiveOnly) {
      std::map<unsigned int,
               std::map<unsigned int, std::vector<std::shared_ptr<Surface>>>>
          surfaceVolumeLayerMap;
      for (const auto& surface : smap) {
        auto gid = surface->geometryId();
        // Exclusion criteria
        if (sensitiveOnly and gid.sensitive() == 0) {
          continue;
        };
        surfaceVolumeLayerMap[gid.volume()][gid.layer()].push_back(surface);
      }
      // Return the surface volume map
      return surfaceVolumeLayerMap;
    });
  }

  {
    // Be able to construct a proto binning
    py::class_<ProtoBinning>(m, "ProtoBinning")
        .def(py::init<Acts::BinningValue, Acts::AxisBoundaryType,
                      const std::vector<Acts::ActsScalar>&, std::size_t>())
        .def(py::init<Acts::BinningValue, Acts::AxisBoundaryType,
                      Acts::ActsScalar, Acts::ActsScalar, std::size_t,
                      std::size_t>());
  }

  {
    // The internal layer structure builder
    py::class_<Acts::Experimental::IInternalStructureBuilder,
               std::shared_ptr<Acts::Experimental::IInternalStructureBuilder>>(
        m, "IInternalStructureBuilder");

    auto lsBuilder =
        py::class_<LayerStructureBuilder,
                   Acts::Experimental::IInternalStructureBuilder,
                   std::shared_ptr<LayerStructureBuilder>>(
            m, "LayerStructureBuilder")
            .def(py::init([](const LayerStructureBuilder::Config& config,
                             const std::string& name,
                             Acts::Logging::Level level) {
              return std::make_shared<LayerStructureBuilder>(
                  config, getDefaultLogger(name, level));
            }));

    auto lsConfig =
        py::class_<LayerStructureBuilder::Config>(lsBuilder, "Config")
            .def(py::init<>());

    ACTS_PYTHON_STRUCT_BEGIN(lsConfig, LayerStructureBuilder::Config);
    ACTS_PYTHON_MEMBER(surfacesProvider);
    ACTS_PYTHON_MEMBER(supports);
    ACTS_PYTHON_MEMBER(binnings);
    ACTS_PYTHON_MEMBER(nSegments);
    ACTS_PYTHON_MEMBER(auxiliary);
    ACTS_PYTHON_STRUCT_END();

    // The internal layer structure builder
    py::class_<Acts::Experimental::ISurfacesProvider,
               std::shared_ptr<Acts::Experimental::ISurfacesProvider>>(
        m, "ISurfacesProvider");

    py::class_<LayerStructureBuilder::SurfacesHolder,
               Acts::Experimental::ISurfacesProvider,
               std::shared_ptr<LayerStructureBuilder::SurfacesHolder>>(
        lsBuilder, "SurfacesHolder")
        .def(py::init<std::vector<std::shared_ptr<Surface>>>());
  }

  {
    using RangeXDDim1 = Acts::RangeXD<1u, Acts::ActsScalar>;
    using KdtSurfacesDim1Bin100 = Acts::Experimental::KdtSurfaces<1u, 100u>;
    using KdtSurfacesProviderDim1Bin100 =
        Acts::Experimental::KdtSurfacesProvider<1u, 100u>;

    py::class_<RangeXDDim1>(m, "RangeXDDim1")
        .def(py::init([](const std::array<Acts::ActsScalar, 2u>& irange) {
          RangeXDDim1 range;
          range[0].shrink(irange[0], irange[1]);
          return range;
        }));

    py::class_<KdtSurfacesDim1Bin100, std::shared_ptr<KdtSurfacesDim1Bin100>>(
        m, "KdtSurfacesDim1Bin100")
        .def(py::init<const GeometryContext&,
                      const std::vector<std::shared_ptr<Acts::Surface>>&,
                      const std::array<Acts::BinningValue, 1u>&>())
        .def("surfaces", py::overload_cast<const RangeXDDim1&>(
                             &KdtSurfacesDim1Bin100::surfaces, py::const_));

    py::class_<KdtSurfacesProviderDim1Bin100,
               Acts::Experimental::ISurfacesProvider,
               std::shared_ptr<KdtSurfacesProviderDim1Bin100>>(
        m, "KdtSurfacesProviderDim1Bin100")
        .def(py::init<std::shared_ptr<KdtSurfacesDim1Bin100>, const Extent&>());
  }

  {
    using RangeXDDim2 = Acts::RangeXD<2u, Acts::ActsScalar>;
    using KdtSurfacesDim2Bin100 = Acts::Experimental::KdtSurfaces<2u, 100u>;
    using KdtSurfacesProviderDim2Bin100 =
        Acts::Experimental::KdtSurfacesProvider<2u, 100u>;

    py::class_<RangeXDDim2>(m, "RangeXDDim2")
        .def(py::init([](const std::array<Acts::ActsScalar, 2u>& range0,
                         const std::array<Acts::ActsScalar, 2u>& range1) {
          RangeXDDim2 range;
          range[0].shrink(range0[0], range0[1]);
          range[1].shrink(range1[0], range1[1]);
          return range;
        }));

    py::class_<KdtSurfacesDim2Bin100, std::shared_ptr<KdtSurfacesDim2Bin100>>(
        m, "KdtSurfacesDim2Bin100")
        .def(py::init<const GeometryContext&,
                      const std::vector<std::shared_ptr<Acts::Surface>>&,
                      const std::array<Acts::BinningValue, 2u>&>())
        .def("surfaces", py::overload_cast<const RangeXDDim2&>(
                             &KdtSurfacesDim2Bin100::surfaces, py::const_));

    py::class_<KdtSurfacesProviderDim2Bin100,
               Acts::Experimental::ISurfacesProvider,
               std::shared_ptr<KdtSurfacesProviderDim2Bin100>>(
        m, "KdtSurfacesProviderDim2Bin100")
        .def(py::init<std::shared_ptr<KdtSurfacesDim2Bin100>, const Extent&>());
  }

  {
    // The external volume structure builder
    py::class_<Acts::Experimental::IExternalStructureBuilder,
               std::shared_ptr<Acts::Experimental::IExternalStructureBuilder>>(
        m, "IExternalStructureBuilder");

    auto vsBuilder =
        py::class_<VolumeStructureBuilder,
                   Acts::Experimental::IExternalStructureBuilder,
                   std::shared_ptr<VolumeStructureBuilder>>(
            m, "VolumeStructureBuilder")
            .def(py::init([](const VolumeStructureBuilder::Config& config,
                             const std::string& name,
                             Acts::Logging::Level level) {
              return std::make_shared<VolumeStructureBuilder>(
                  config, getDefaultLogger(name, level));
            }));

    auto vsConfig =
        py::class_<VolumeStructureBuilder::Config>(vsBuilder, "Config")
            .def(py::init<>());

    ACTS_PYTHON_STRUCT_BEGIN(vsConfig, VolumeStructureBuilder::Config);
    ACTS_PYTHON_MEMBER(boundsType);
    ACTS_PYTHON_MEMBER(boundValues);
    ACTS_PYTHON_MEMBER(transform);
    ACTS_PYTHON_MEMBER(auxiliary);
    ACTS_PYTHON_STRUCT_END();
  }

  {
    py::class_<Acts::Experimental::IGeometryIdGenerator,
               std::shared_ptr<Acts::Experimental::IGeometryIdGenerator>>(
        m, "IGeometryIdGenerator");

    auto geoIdGen =
        py::class_<Acts::Experimental::GeometryIdGenerator,
                   Acts::Experimental::IGeometryIdGenerator,
                   std::shared_ptr<Acts::Experimental::GeometryIdGenerator>>(
            m, "GeometryIdGenerator")
            .def(py::init([](Acts::Experimental::GeometryIdGenerator::Config&
                                 config,
                             const std::string& name,
                             Acts::Logging::Level level) {
              return std::make_shared<Acts::Experimental::GeometryIdGenerator>(
                  config, getDefaultLogger(name, level));
            }));

    auto geoIdGenConfig =
        py::class_<Acts::Experimental::GeometryIdGenerator::Config>(geoIdGen,
                                                                    "Config")
            .def(py::init<>());

    ACTS_PYTHON_STRUCT_BEGIN(geoIdGenConfig,
                             Acts::Experimental::GeometryIdGenerator::Config);
    ACTS_PYTHON_MEMBER(containerMode);
    ACTS_PYTHON_MEMBER(containerId);
    ACTS_PYTHON_MEMBER(resetSubCounters);
    ACTS_PYTHON_MEMBER(overrideExistingIds);
    ACTS_PYTHON_STRUCT_END();
  }

  {
    // Put them together to a detector volume
    py::class_<Acts::Experimental::IDetectorComponentBuilder,
               std::shared_ptr<Acts::Experimental::IDetectorComponentBuilder>>(
        m, "IDetectorComponentBuilder");

    auto dvBuilder =
        py::class_<DetectorVolumeBuilder,
                   Acts::Experimental::IDetectorComponentBuilder,
                   std::shared_ptr<DetectorVolumeBuilder>>(
            m, "DetectorVolumeBuilder")
            .def(py::init([](const DetectorVolumeBuilder::Config& config,
                             const std::string& name,
                             Acts::Logging::Level level) {
              return std::make_shared<DetectorVolumeBuilder>(
                  config, getDefaultLogger(name, level));
            }))
            .def("construct", &DetectorVolumeBuilder::construct);

    auto dvConfig =
        py::class_<DetectorVolumeBuilder::Config>(dvBuilder, "Config")
            .def(py::init<>());

    ACTS_PYTHON_STRUCT_BEGIN(dvConfig, DetectorVolumeBuilder::Config);
    ACTS_PYTHON_MEMBER(name);
    ACTS_PYTHON_MEMBER(internalsBuilder);
    ACTS_PYTHON_MEMBER(externalsBuilder);
    ACTS_PYTHON_MEMBER(geoIdGenerator);
    ACTS_PYTHON_MEMBER(auxiliary);
    ACTS_PYTHON_STRUCT_END();
  }

  {
    // The external volume structure builder
    py::class_<Acts::Experimental::IRootVolumeFinderBuilder,
               std::shared_ptr<Acts::Experimental::IRootVolumeFinderBuilder>>(
        m, "IRootVolumeFinderBuilder");

    auto irvBuilder =
        py::class_<Acts::Experimental::IndexedRootVolumeFinderBuilder,
                   Acts::Experimental::IRootVolumeFinderBuilder,
                   std::shared_ptr<
                       Acts::Experimental::IndexedRootVolumeFinderBuilder>>(
            m, "IndexedRootVolumeFinderBuilder")
            .def(py::init<std::vector<Acts::BinningValue>>());
  }

  {
    // Cylindrical container builder
    auto ccBuilder =
        py::class_<CylindricalContainerBuilder,
                   Acts::Experimental::IDetectorComponentBuilder,
                   std::shared_ptr<CylindricalContainerBuilder>>(
            m, "CylindricalContainerBuilder")
            .def(py::init([](const CylindricalContainerBuilder::Config& config,
                             const std::string& name,
                             Acts::Logging::Level level) {
              return std::make_shared<CylindricalContainerBuilder>(
                  config, getDefaultLogger(name, level));
            }))
            .def("construct", &CylindricalContainerBuilder::construct);

    auto ccConfig =
        py::class_<CylindricalContainerBuilder::Config>(ccBuilder, "Config")
            .def(py::init<>());

    ACTS_PYTHON_STRUCT_BEGIN(ccConfig, CylindricalContainerBuilder::Config);
    ACTS_PYTHON_MEMBER(builders);
    ACTS_PYTHON_MEMBER(binning);
    ACTS_PYTHON_MEMBER(rootVolumeFinderBuilder);
    ACTS_PYTHON_MEMBER(geoIdGenerator);
    ACTS_PYTHON_MEMBER(geoIdReverseGen);
    ACTS_PYTHON_MEMBER(auxiliary);
    ACTS_PYTHON_STRUCT_END();
  }

  {
    // Cuboidal container builder
    auto ccBuilder =
        py::class_<CuboidalContainerBuilder,
                   Acts::Experimental::IDetectorComponentBuilder,
                   std::shared_ptr<CuboidalContainerBuilder>>(
            m, "CuboidalContainerBuilder")
            .def(py::init([](const CuboidalContainerBuilder::Config& config,
                             const std::string& name,
                             Acts::Logging::Level level) {
              return std::make_shared<CuboidalContainerBuilder>(
                  config, getDefaultLogger(name, level));
            }))
            .def("construct", &CuboidalContainerBuilder::construct);

    auto ccConfig =
        py::class_<CuboidalContainerBuilder::Config>(ccBuilder, "Config")
            .def(py::init<>());

    ACTS_PYTHON_STRUCT_BEGIN(ccConfig, CuboidalContainerBuilder::Config);
    ACTS_PYTHON_MEMBER(builders);
    ACTS_PYTHON_MEMBER(binning);
    ACTS_PYTHON_MEMBER(rootVolumeFinderBuilder);
    ACTS_PYTHON_MEMBER(geoIdGenerator);
    ACTS_PYTHON_MEMBER(geoIdReverseGen);
    ACTS_PYTHON_MEMBER(auxiliary);
    ACTS_PYTHON_STRUCT_END();
  }

  {
    // Detector builder
    auto dBuilder =
        py::class_<DetectorBuilder, std::shared_ptr<DetectorBuilder>>(
            m, "DetectorBuilder")
            .def(py::init([](const DetectorBuilder::Config& config,
                             const std::string& name,
                             Acts::Logging::Level level) {
              return std::make_shared<DetectorBuilder>(
                  config, getDefaultLogger(name, level));
            }))
            .def("construct", &DetectorBuilder::construct);

    auto dConfig = py::class_<DetectorBuilder::Config>(dBuilder, "Config")
                       .def(py::init<>());

    ACTS_PYTHON_STRUCT_BEGIN(dConfig, DetectorBuilder::Config);
    ACTS_PYTHON_MEMBER(name);
    ACTS_PYTHON_MEMBER(builder);
    ACTS_PYTHON_MEMBER(geoIdGenerator);
    ACTS_PYTHON_MEMBER(materialDecorator);
    ACTS_PYTHON_MEMBER(auxiliary);
    ACTS_PYTHON_STRUCT_END();
  }

  ACTS_PYTHON_DECLARE_ALGORITHM(ActsExamples::VolumeAssociationTest, mex,
                                "VolumeAssociationTest", name, ntests,
                                randomNumbers, randomRange, detector);
}

}  // namespace Acts::Python<|MERGE_RESOLUTION|>--- conflicted
+++ resolved
@@ -152,11 +152,7 @@
                          Acts::Logging::Level level) {
           auto logger = Acts::getDefaultLogger("TrackingGeometry", level);
           auto trkGeo = std::make_shared<Acts::TrackingGeometry>(
-<<<<<<< HEAD
-              volPtr, matDec ? matDec.get() : nullptr, hook, *logger);
-=======
               volPtr, matDec.get(), hook, *logger);
->>>>>>> 809b378e
           return trkGeo;
         }))
         .def("visitSurfaces",
