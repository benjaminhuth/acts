--- conflicted
+++ resolved
@@ -22,7 +22,6 @@
 #include "Acts/Plugins/GeoModel/GeoModelReader.hpp"
 #include "Acts/Plugins/GeoModel/GeoModelTree.hpp"
 #include "Acts/Plugins/GeoModel/IGeoShapeConverter.hpp"
-#include "Acts/Plugins/GeoModel/SplitModulesByRadius.hpp"
 #include "Acts/Plugins/Python/Utilities.hpp"
 #include "Acts/Surfaces/AnnulusBounds.hpp"
 #include "Acts/Surfaces/DiscSurface.hpp"
@@ -194,14 +193,6 @@
                        &Acts::GeoModelBlueprintCreater::Options::table);
   }
 
-<<<<<<< HEAD
-  py::class_<Acts::ModuleByRadiusSplitter>(gm, "ModuleByRadiusSplitter")
-      .def(py::init<std::map<std::string, std::vector<double>>, double,
-                    Acts::Logging::Level>(),
-           "designs"_a, "tolerance"_a = 1.e-3, "level"_a = Acts::Logging::INFO)
-      .def("split", &Acts::ModuleByRadiusSplitter::split, "surface"_a,
-           "detElement"_a, "gctx"_a);
-=======
   gm.def(
       "splitBarrelModule",
       [](const Acts::GeometryContext& gctx,
@@ -244,7 +235,6 @@
       },
       "gxtx"_a, "detElement"_a, "splitRanges"_a,
       "logLevel"_a = Acts::Logging::INFO);
->>>>>>> f44faa32
 
   py::class_<Acts::GeoModelDetectorElementITk,
              std::shared_ptr<Acts::GeoModelDetectorElementITk>>(
