--- conflicted
+++ resolved
@@ -61,16 +61,8 @@
                                 fit, pickTrack);
 
   {
-<<<<<<< HEAD
-    ACTS_PYTHON_DECLARE_ALGORITHM(
-        ActsExamples::TrackFittingAlgorithm, mex, "TrackFittingAlgorithm",
-        inputMeasurements, directNavigation, inputSourceLinks, inputProtoTracks,
-        inputInitialTrackParameters, outputTrajectories, fit, trackingGeometry,
-        pickTrack);
-=======
     py::class_<TrackFitterFunction, std::shared_ptr<TrackFitterFunction>>(
         mex, "TrackFitterFunction");
->>>>>>> ffc9e123
 
     mex.def(
         "makeKalmanFitterFunction",
@@ -116,22 +108,8 @@
         .def_static("makeDefault",
                     []() { return Acts::makeDefaultBetheHeitlerApprox(); });
 
-    py::enum_<Acts::FinalReductionMethod>(mex, "FinalReductionMethod")
-        .value("mean", Acts::FinalReductionMethod::eMean)
-        .value("mode", Acts::FinalReductionMethod::eMode)
-        .value("maxWeight", Acts::FinalReductionMethod::eMaxWeight);
-
     mex.def(
         "makeGsfFitterFunction",
-<<<<<<< HEAD
-        py::overload_cast<std::shared_ptr<const Acts::TrackingGeometry>,
-                          std::shared_ptr<const Acts::MagneticFieldProvider>,
-                          std::size_t, Acts::FinalReductionMethod, bool, bool>(
-            &ActsExamples::makeGsfFitterFunction),
-        py::arg("trackingGeometry"), py::arg("magneticField"),
-        py::arg("maxComponents"), py::arg("finalReductionMethod"), py::arg("abortOnError"),
-        py::arg("disableAllMaterialHandling"));
-=======
         [](std::shared_ptr<const Acts::TrackingGeometry> trackingGeometry,
            std::shared_ptr<const Acts::MagneticFieldProvider> magneticField,
            BetheHeitlerApprox betheHeitlerApprox, std::size_t maxComponents,
@@ -149,7 +127,6 @@
         py::arg("weightCutoff"), py::arg("finalReductionMethod"),
         py::arg("abortOnError"), py::arg("disableAllMaterialHandling"),
         py::arg("level"));
->>>>>>> ffc9e123
   }
 
   {
