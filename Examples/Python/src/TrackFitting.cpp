// This file is part of the Acts project.
//
// Copyright (C) 2021 CERN for the benefit of the Acts project
//
// This Source Code Form is subject to the terms of the Mozilla Public
// License, v. 2.0. If a copy of the MPL was not distributed with this
// file, You can obtain one at http://mozilla.org/MPL/2.0/.

#include "Acts/MagneticField/MagneticFieldProvider.hpp"
#include "Acts/Plugins/Python/Utilities.hpp"
#include "ActsExamples/TrackFitting/SurfaceSortingAlgorithm.hpp"
#include "ActsExamples/TrackFitting/TrackFittingAlgorithm.hpp"

#include <memory>

#include <pybind11/pybind11.h>
#include <pybind11/stl.h>

namespace py = pybind11;

using namespace ActsExamples;
using namespace Acts;

namespace Acts::Python {

void addTrackFitting(Context &ctx) {
  auto mex = ctx.get("examples");

  {
    using Alg = ActsExamples::SurfaceSortingAlgorithm;
    using Config = Alg::Config;

    auto alg = py::class_<Alg, BareAlgorithm, std::shared_ptr<Alg>>(
                   mex, "SurfaceSortingAlgorithm")
                   .def(py::init<const Alg::Config &, Acts::Logging::Level>(),
                        py::arg("config"), py::arg("level"))
                   .def_property_readonly("config", &Alg::config);

    auto c = py::class_<Config>(alg, "Config").def(py::init<>());

    ACTS_PYTHON_STRUCT_BEGIN(c, Config);
    ACTS_PYTHON_MEMBER(inputProtoTracks);
    ACTS_PYTHON_MEMBER(inputSimHits);
    ACTS_PYTHON_MEMBER(inputMeasurementSimHitsMap);
    ACTS_PYTHON_MEMBER(outputProtoTracks);
    ACTS_PYTHON_STRUCT_END();
  }

  {
    using Alg = ActsExamples::TrackFittingAlgorithm;
    using Config = Alg::Config;

    py::enum_<Acts::FinalReductionMethod>(mex, "FinalReductionMethod")
        .value("mean", Acts::FinalReductionMethod::eMean)
        .value("mode", Acts::FinalReductionMethod::eMode)
        .value("maxWeight", Acts::FinalReductionMethod::eMaxWeight);

    auto alg =
        py::class_<Alg, BareAlgorithm, std::shared_ptr<Alg>>(
            mex, "TrackFittingAlgorithm")
            .def(py::init<const Alg::Config &, Acts::Logging::Level>(),
                 py::arg("config"), py::arg("level"))
            .def_property_readonly("config", &Alg::config)
            .def_static("makeKalmanFitterFunction",
                        py::overload_cast<
                            std::shared_ptr<const Acts::TrackingGeometry>,
                            std::shared_ptr<const Acts::MagneticFieldProvider>,
                            bool, bool, double, Acts::FreeToBoundCorrection>(
                            &Alg::makeKalmanFitterFunction),
                        py::arg("trackingGeometry"), py::arg("magneticField"),
                        py::arg("multipleScattering"), py::arg("energyLoss"),
                        py::arg("reverseFilteringMomThreshold"),
                        py::arg("freeToBoundCorrection"))
            .def_static("makeKalmanFitterFunction",
                        py::overload_cast<
                            std::shared_ptr<const Acts::MagneticFieldProvider>,
                            bool, bool, double, Acts::FreeToBoundCorrection>(
                            &Alg::makeKalmanFitterFunction),
                        py::arg("magneticField"), py::arg("multipleScattering"),
                        py::arg("energyLoss"),
                        py::arg("reverseFilteringMomThreshold"),
                        py::arg("freeToBoundCorrection"))
            .def_static(
                "makeGsfFitterFunction",
                py::overload_cast<
                    std::shared_ptr<const Acts::TrackingGeometry>,
                    std::shared_ptr<const Acts::MagneticFieldProvider>,
<<<<<<< HEAD
                    std::string, std::string, std::size_t, bool,
                    bool>(&Alg::makeGsfFitterFunction),
=======
                    std::size_t, bool, bool, Acts::FinalReductionMethod>(
                    &Alg::makeGsfFitterFunction),
>>>>>>> 4e023c83
                py::arg("trackingGeometry"), py::arg("magneticField"),
                py::arg("lowParametersPath"), py::arg("highParametersPath"),
                py::arg("maxComponents"), py::arg("abortOnError"),
                py::arg("disableAllMaterialHandling"),
                py::arg("finalReductionMethod"))
            .def_static(
                "makeGsfFitterFunction",
                py::overload_cast<
                    std::shared_ptr<const Acts::MagneticFieldProvider>,
                    std::size_t, bool, bool, Acts::FinalReductionMethod>(
                    &Alg::makeGsfFitterFunction),
                py::arg("magneticField"), py::arg("maxComponents"),
                py::arg("abortOnError"), py::arg("disableAllMaterialHandling"),
                py::arg("finalReductionMethod"));

    py::class_<TrackFittingAlgorithm::TrackFitterFunction,
               std::shared_ptr<TrackFittingAlgorithm::TrackFitterFunction>>(
        alg, "TrackFitterFunction");

    py::class_<
        TrackFittingAlgorithm::DirectedTrackFitterFunction,
        std::shared_ptr<TrackFittingAlgorithm::DirectedTrackFitterFunction>>(
        alg, "DirectedTrackFitterFunction");

    auto c = py::class_<Config>(alg, "Config").def(py::init<>());

    ACTS_PYTHON_STRUCT_BEGIN(c, Config);
    ACTS_PYTHON_MEMBER(inputMeasurements);
    ACTS_PYTHON_MEMBER(directNavigation);
    ACTS_PYTHON_MEMBER(inputSourceLinks);
    ACTS_PYTHON_MEMBER(inputProtoTracks);
    ACTS_PYTHON_MEMBER(inputInitialTrackParameters);
    ACTS_PYTHON_MEMBER(outputTrajectories);
    ACTS_PYTHON_MEMBER(fit);
    ACTS_PYTHON_MEMBER(dFit);
    ACTS_PYTHON_MEMBER(trackingGeometry);
    ACTS_PYTHON_MEMBER(pickTrack);
    ACTS_PYTHON_STRUCT_END();
  }

  {
    py::class_<FreeToBoundCorrection>(mex, "FreeToBoundCorrection")
        .def(py::init<>())
        .def(py::init<bool>(), py::arg("apply") = false)
        .def(py::init<bool, double, double>(), py::arg("apply") = false,
             py::arg("alpha") = 0.1, py::arg("beta") = 2);
  }
}

}  // namespace Acts::Python<|MERGE_RESOLUTION|>--- conflicted
+++ resolved
@@ -85,13 +85,9 @@
                 py::overload_cast<
                     std::shared_ptr<const Acts::TrackingGeometry>,
                     std::shared_ptr<const Acts::MagneticFieldProvider>,
-<<<<<<< HEAD
-                    std::string, std::string, std::size_t, bool,
-                    bool>(&Alg::makeGsfFitterFunction),
-=======
+                    std::string, std::string,
                     std::size_t, bool, bool, Acts::FinalReductionMethod>(
                     &Alg::makeGsfFitterFunction),
->>>>>>> 4e023c83
                 py::arg("trackingGeometry"), py::arg("magneticField"),
                 py::arg("lowParametersPath"), py::arg("highParametersPath"),
                 py::arg("maxComponents"), py::arg("abortOnError"),
