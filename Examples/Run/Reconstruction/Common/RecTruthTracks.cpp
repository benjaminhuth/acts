--- conflicted
+++ resolved
@@ -148,13 +148,6 @@
   fitter.trackingGeometry = trackingGeometry;
   fitter.dFit = TrackFittingAlgorithm::makeKalmanFitterFunction(
       magneticField, vm["fit-multiple-scattering-correction"].as<bool>(),
-<<<<<<< HEAD
-      vm["fit-energy-loss-correction"].as<bool>());
-  fitter.fit = TrackFittingAlgorithm::makeKalmanFitterFunction(
-      trackingGeometry, magneticField,
-      vm["fit-multiple-scattering-correction"].as<bool>(),
-      vm["fit-energy-loss-correction"].as<bool>());
-=======
       vm["fit-energy-loss-correction"].as<bool>(), reverseFilteringMomThreshold,
       Acts::FreeToBoundCorrection(
           vm["fit-ftob-nonlinear-correction"].as<bool>()));
@@ -164,7 +157,6 @@
       vm["fit-energy-loss-correction"].as<bool>(), reverseFilteringMomThreshold,
       Acts::FreeToBoundCorrection(
           vm["fit-ftob-nonlinear-correction"].as<bool>()));
->>>>>>> 087ed98c
   sequencer.addAlgorithm(
       std::make_shared<TrackFittingAlgorithm>(fitter, logLevel));
 
