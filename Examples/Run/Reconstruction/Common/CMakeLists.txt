--- conflicted
+++ resolved
@@ -3,11 +3,7 @@
   RecTruthTracks.cpp
   RecCKFTracks.cpp
   SeedingExample.cpp
-<<<<<<< HEAD
-  Measurements2Spacepoints.cpp
-=======
   MeasurementsToSpacepoints.cpp
->>>>>>> 486d6fed
 )
 target_include_directories(
   ActsExamplesRecTracksCommon
