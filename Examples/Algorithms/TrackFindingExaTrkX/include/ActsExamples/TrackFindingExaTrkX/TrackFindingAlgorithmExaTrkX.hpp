--- conflicted
+++ resolved
@@ -165,10 +165,6 @@
     Accumulator trackBuildingTime;
     Accumulator postprocessingTime;
     Accumulator fullTime;
-<<<<<<< HEAD
-    std::size_t count = 0;
-=======
->>>>>>> 5f889bfd
   } m_timing;
 
   ReadDataHandle<SimSpacePointContainer> m_inputSpacePoints{this,
