--- conflicted
+++ resolved
@@ -31,21 +31,12 @@
 namespace {
 
 struct LoopHook : public Acts::ExaTrkXHook {
-  std::vector<std::unique_ptr<Acts::ExaTrkXHook>> hooks;
-
-<<<<<<< HEAD
-  ~LoopHook() override = default;
-
-  void operator()(const Acts::PipelineTensors& tensors,
-                  const Acts::ExecutionContext& execCtx) const override {
-    for (const auto& hook : hooks) {
-      (*hook)(tensors, execCtx);
-=======
+  std::vector<Acts::ExaTrkXHook*> hooks;
+
   void operator()(const Acts::PipelineTensors& tensors,
                   const Acts::ExecutionContext& ctx) const override {
     for (auto hook : hooks) {
       (*hook)(tensors, ctx);
->>>>>>> e025f941
     }
   }
 };
@@ -108,15 +99,6 @@
   // Setup hooks
   LoopHook hook;
 
-<<<<<<< HEAD
-  if (m_inputTruthGraph.isInitialized()) {
-    hook.hooks.emplace_back(std::make_unique<Acts::TruthGraphMetricsHook>(
-        m_inputTruthGraph(ctx).edges, this->logger().clone()));
-  }
-
-  if (m_outputGraph.isInitialized()) {
-    hook.hooks.emplace_back(std::make_unique<Acts::GraphStoreHook>());
-=======
   std::unique_ptr<Acts::TruthGraphMetricsHook> truthGraphHook;
   if (m_inputTruthGraph.isInitialized()) {
     truthGraphHook = std::make_unique<Acts::TruthGraphMetricsHook>(
@@ -128,7 +110,6 @@
   if (m_outputGraph.isInitialized()) {
     graphStoreHook = std::make_unique<Acts::GraphStoreHook>();
     hook.hooks.push_back(&*graphStoreHook);
->>>>>>> e025f941
   }
 
   // Read input data
@@ -243,12 +224,12 @@
 
   m_outputProtoTracks(ctx, std::move(protoTracks));
 
-  /*if (m_outputGraph.isInitialized()) {
+  if (m_outputGraph.isInitialized()) {
     auto graph = graphStoreHook->storedGraph();
     std::transform(graph.first.begin(), graph.first.end(), graph.first.begin(),
                    [&](const auto& a) -> std::int64_t { return idxs.at(a); });
     m_outputGraph(ctx, {graph.first, graph.second});
-  }*/
+  }
 
   auto t3 = Clock::now();
 
