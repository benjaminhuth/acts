--- conflicted
+++ resolved
@@ -39,7 +39,6 @@
     throw std::invalid_argument("Missing graph construction module");
   }
 
-<<<<<<< HEAD
   // Sanitizer run with dummy input to detect configuration issues
   // Eigen::VectorXf dummyInput = Eigen::VectorXf::Random(3 * 15);
   // std::vector<float> dummyInputVec(dummyInput.data(),
@@ -48,6 +47,9 @@
   // std::iota(spacepointIDs.begin(), spacepointIDs.end(), 0);
   //
   // runPipeline(dummyInputVec, spacepointIDs);
+
+  m_inputSpacePoints.initialize(m_cfg.inputSpacePoints);
+  m_outputProtoTracks.initialize(m_cfg.outputProtoTracks);
 }
 
 std::vector<std::vector<int>>
@@ -66,10 +68,6 @@
 
   return (*m_cfg.trackBuilder)(nodes, edges, edge_weights, spacepointIDs,
                                logger());
-=======
-  m_inputSpacePoints.initialize(m_cfg.inputSpacePoints);
-  m_outputProtoTracks.initialize(m_cfg.outputProtoTracks);
->>>>>>> 14eae06a
 }
 
 ActsExamples::ProcessCode ActsExamples::TrackFindingAlgorithmExaTrkX::execute(
