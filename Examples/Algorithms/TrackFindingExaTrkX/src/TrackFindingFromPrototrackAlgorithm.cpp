--- conflicted
+++ resolved
@@ -94,13 +94,6 @@
     return ProcessCode::ABORT;
   }
 
-  IndexSourceLinkContainer sourceLinks;
-  sourceLinks.reserve(measurements.size());
-  for (const auto& meas : measurements) {
-    const auto& isl = meas.sourceLink().get<IndexSourceLink>();
-    sourceLinks.insert(isl);
-  }
-
   // Construct a perigee surface as the target surface
   auto pSurface = Acts::Surface::makeShared<Acts::PerigeeSurface>(
       Acts::Vector3{0., 0., 0.});
@@ -125,13 +118,9 @@
   // The source link accessor
   ProtoTrackSourceLinkAccessor sourceLinkAccessor;
   sourceLinkAccessor.loggerPtr = logger().clone("SourceLinkAccessor");
-<<<<<<< HEAD
-  sourceLinkAccessor.container = &sourceLinks;
   sourceLinkAccessor.onlyPrototrackMeasurements =
       m_cfg.onlyPrototrackMeasurements;
-=======
   sourceLinkAccessor.container = &measurements.orderedIndices();
->>>>>>> e10cd545
 
   Acts::SourceLinkAccessorDelegate<IndexSourceLinkAccessor::Iterator>
       slAccessorDelegate;
@@ -170,12 +159,6 @@
 
     // Fill the source links via their indices from the container
     for (const auto hitIndex : protoTracks.at(i)) {
-<<<<<<< HEAD
-      sourceLinkAccessor.protoTrackSourceLinks.insert(
-          measurements.getMeasurement(hitIndex)
-              .sourceLink()
-              .get<IndexSourceLink>());
-=======
       if (auto it = measurements.orderedIndices().nth(hitIndex);
           it != measurements.orderedIndices().end()) {
         sourceLinkAccessor.protoTrackSourceLinks.insert(*it);
@@ -184,7 +167,6 @@
                                   << hitIndex);
         return ProcessCode::ABORT;
       }
->>>>>>> e10cd545
     }
 
     auto rootBranch = tracks.makeTrack();
