// This file is part of the Acts project.
//
// Copyright (C) 2021 CERN for the benefit of the Acts project
//
// This Source Code Form is subject to the terms of the Mozilla Public
// License, v. 2.0. If a copy of the MPL was not distributed with this
// file, You can obtain one at http://mozilla.org/MPL/2.0/.

#pragma once

#include "Acts/Definitions/Algebra.hpp"
#include "Acts/Geometry/GeometryHierarchyMap.hpp"
#include "Acts/Geometry/TrackingGeometry.hpp"
#include "Acts/Utilities/BinUtility.hpp"
#include "Acts/Utilities/BinningType.hpp"
#include "Acts/Utilities/Logger.hpp"
#include "ActsExamples/Digitization/DigitizationConfig.hpp"
#include "ActsExamples/Digitization/SmearingConfig.hpp"
#include "ActsExamples/Framework/IAlgorithm.hpp"
#include "ActsExamples/Framework/RandomNumbers.hpp"
#include "ActsExamples/Utilities/Options.hpp"
#include "ActsExamples/Utilities/OptionsFwd.hpp"
#include "ActsFatras/Digitization/UncorrelatedHitSmearer.hpp"

#include <functional>
#include <memory>
#include <string>

namespace ActsExamples {

/// Takes as an argument the position, and a random engine
///  @return drift direction in local 3D coordinates
using DriftGenerator =
    std::function<Acts::Vector3(const Acts::Vector3 &, RandomEngine &)>;
/// Takes as an argument the path length, the drift length, and a random engine
/// @return a charge to which the threshold can be applied
using ChargeGenerator = std::function<Acts::ActsScalar(
    Acts::ActsScalar, Acts::ActsScalar, RandomEngine &)>;
/// Takes as an argument the clsuter size and an random engine
/// @return a vector of uncorrelated covariance values
using VarianceGenerator = std::function<std::vector<Acts::ActsScalar>(
    size_t, size_t, RandomEngine &)>;

/// Configuration struct for geometric digitization
///
/// If this is defined, then the geometric digitization
/// will create clusters with cells.
/// The BinUtility defines the segmentation and which parameters
/// are defined by this.
///
struct GeometricConfig {
  std::vector<Acts::BoundIndices> indices = {};
  Acts::BinUtility segmentation;
  /// Drift generation
  DriftGenerator drift = [](const Acts::Vector3 &,
                            RandomEngine &) -> Acts::Vector3 {
    return Acts::Vector3(0., 0., 0.);
  };
  double thickness = 0.;
  /// Charge generation
  ChargeGenerator charge = [](Acts::ActsScalar path, Acts::ActsScalar,
                              RandomEngine &) -> Acts::ActsScalar {
    return path;
  };
  double threshold = 0.;
  /// Position and Covariance generation
  bool digital = false;
  VarianceGenerator variances =
      [](size_t, size_t, RandomEngine &) -> std::vector<Acts::ActsScalar> {
    return {};
  };

  /// Equality operator for basic parameters
  /// check if the geometry config can be reused from
  /// @param other, @return a boolean to indicate this
  bool operator==(const GeometricConfig &other) const {
    return (indices == other.indices and segmentation == other.segmentation and
            thickness == other.thickness and threshold == other.threshold and
            digital == other.digital);
  }
};

/// Configuration struct for the Digitization algorithm
///
/// It contains:
/// - optional GeometricConfig
/// - optional SmearingConfig
struct DigiComponentsConfig {
  GeometricConfig geometricDigiConfig;
  SmearingConfig smearingDigiConfig = {};

  /// Equality operator to check if a digitization configuration
  /// can be reused from @param other
  ///
  /// @return a boolean flag indicating equality
  bool operator==(const DigiComponentsConfig &other) const {
    return (geometricDigiConfig == other.geometricDigiConfig and
            smearingDigiConfig == other.smearingDigiConfig);
  }
};

class DigitizationConfig {
 public:
  DigitizationConfig(const Options::Variables &vars)
      : DigitizationConfig(
            vars, Acts::GeometryHierarchyMap<DigiComponentsConfig>()){};

  DigitizationConfig(
      const Options::Variables &vars,
      Acts::GeometryHierarchyMap<DigiComponentsConfig> &&digiCfgs);

  DigitizationConfig(
      Acts::GeometryHierarchyMap<DigiComponentsConfig> &&digiCfgs);
  
  DigitizationConfig(
      bool merge, bool merges, bool mergec, const std::vector<int> &volumes,
      const std::vector<Options::VariableIntegers> &indices,
      const std::vector<Options::VariableIntegers> &types,
      const std::vector<Options::VariableReals> &parameters,
      Acts::GeometryHierarchyMap<DigiComponentsConfig> &&digiCfgs);

  /// Input collection of simulated hits.
  std::string inputSimHits = "simhits";
  /// Output source links collection.
  std::string outputSourceLinks = "sourcelinks";
  /// Output measurements collection.
  std::string outputMeasurements = "measurements";
  /// Output cluster collection.
  std::string outputClusters = "clusters";
  /// Output collection to map measured hits to contributing particles.
  std::string outputMeasurementParticlesMap = "measurement_particles_map";
  /// Output collection to map measured hits to simulated hits.
  std::string outputMeasurementSimHitsMap = "measurement_simhits_map";
  /// Tracking geometry required to access global-to-local transforms.
  std::shared_ptr<const Acts::TrackingGeometry> trackingGeometry = nullptr;
  /// Random numbers tool.
  std::shared_ptr<const RandomNumbers> randomNumbers = nullptr;
  /// Do we merge hits or not
  const bool doMerge;
  /// How close do parameters have to be to consider merged
  const double mergeNsigma;
  /// Consider clusters that share a corner as merged (8-cell connectivity)
  const bool mergeCommonCorner;
  /// The digitizers per GeometryIdentifiers
  Acts::GeometryHierarchyMap<DigiComponentsConfig> digitizationConfigs;

  std::vector<
      std::pair<Acts::GeometryIdentifier, std::vector<Acts::BoundIndices>>>
  getBoundIndices() const;
<<<<<<< HEAD

 private:
  // Private initializer for SmearingAlgorithm
  void smearingConfig(const Options::Variables &vars);

  void smearingConfig(const std::vector<int> &volumes,
                      const std::vector<Options::VariableIntegers> &indices,
                      const std::vector<Options::VariableIntegers> &types,
                      const std::vector<Options::VariableReals> &parameters);
=======
>>>>>>> a95b3f04
};
}  // namespace ActsExamples<|MERGE_RESOLUTION|>--- conflicted
+++ resolved
@@ -147,7 +147,6 @@
   std::vector<
       std::pair<Acts::GeometryIdentifier, std::vector<Acts::BoundIndices>>>
   getBoundIndices() const;
-<<<<<<< HEAD
 
  private:
   // Private initializer for SmearingAlgorithm
@@ -157,7 +156,5 @@
                       const std::vector<Options::VariableIntegers> &indices,
                       const std::vector<Options::VariableIntegers> &types,
                       const std::vector<Options::VariableReals> &parameters);
-=======
->>>>>>> a95b3f04
 };
 }  // namespace ActsExamples