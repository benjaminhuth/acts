// This file is part of the Acts project.
//
// Copyright (C) 2021 CERN for the benefit of the Acts project
//
// This Source Code Form is subject to the terms of the Mozilla Public
// License, v. 2.0. If a copy of the MPL was not distributed with this
// file, You can obtain one at http://mozilla.org/MPL/2.0/.

#include "ActsExamples/Digitization/DigitizationAlgorithm.hpp"

#include "Acts/Definitions/Algebra.hpp"
#include "Acts/Definitions/TrackParametrization.hpp"
#include "Acts/Geometry/GeometryIdentifier.hpp"
#include "Acts/Geometry/TrackingGeometry.hpp"
#include "Acts/Surfaces/Surface.hpp"
#include "Acts/Utilities/BinUtility.hpp"
#include "Acts/Utilities/Result.hpp"
#include "ActsExamples/Digitization/ModuleClusters.hpp"
#include "ActsExamples/EventData/GeometryContainers.hpp"
#include "ActsExamples/EventData/Index.hpp"
#include "ActsExamples/EventData/IndexSourceLink.hpp"
#include "ActsExamples/EventData/SimHit.hpp"
#include "ActsExamples/Framework/AlgorithmContext.hpp"
#include "ActsExamples/Utilities/GroupBy.hpp"
#include "ActsExamples/Utilities/Range.hpp"
#include "ActsFatras/EventData/Barcode.hpp"
#include "ActsFatras/EventData/Hit.hpp"

#include <algorithm>
#include <array>
#include <cmath>
#include <cstdint>
#include <ostream>
#include <set>
#include <stdexcept>
#include <string>
#include <utility>

ActsExamples::DigitizationAlgorithm::DigitizationAlgorithm(
    DigitizationConfig config, Acts::Logging::Level level)
    : ActsExamples::IAlgorithm("DigitizationAlgorithm", level),
      m_cfg(std::move(config)) {
  if (m_cfg.inputSimHits.empty()) {
    throw std::invalid_argument("Missing simulated hits input collection");
  }
  if (m_cfg.outputMeasurements.empty()) {
    throw std::invalid_argument("Missing measurements output collection");
  }
  if (m_cfg.outputSourceLinks.empty()) {
    throw std::invalid_argument("Missing source links output collection");
  }
  if (m_cfg.outputMeasurementParticlesMap.empty()) {
    throw std::invalid_argument(
        "Missing hit-to-particles map output collection");
  }
  if (m_cfg.outputMeasurementSimHitsMap.empty()) {
    throw std::invalid_argument(
        "Missing hit-to-simulated-hits map output collection");
  }
  if (not m_cfg.trackingGeometry) {
    throw std::invalid_argument("Missing tracking geometry");
  }
  if (not m_cfg.randomNumbers) {
    throw std::invalid_argument("Missing random numbers tool");
  }

  if (m_cfg.digitizationConfigs.empty()) {
    throw std::invalid_argument("Missing digitization configuration");
  }

  m_simContainerReadHandle.initialize(m_cfg.inputSimHits);
  m_sourceLinkWriteHandle.initialize(m_cfg.outputSourceLinks);
  m_measurementWriteHandle.initialize(m_cfg.outputMeasurements);
  m_clusterWriteHandle.initialize(m_cfg.outputClusters);
  m_measurementParticlesMapWriteHandle.initialize(
      m_cfg.outputMeasurementParticlesMap);
  m_measurementSimHitsMapWriteHandle.initialize(
      m_cfg.outputMeasurementSimHitsMap);

  // Create the digitizers from the configuration
  std::vector<std::pair<Acts::GeometryIdentifier, Digitizer>> digitizerInput;

  for (size_t i = 0; i < m_cfg.digitizationConfigs.size(); ++i) {
    GeometricConfig geoCfg;
    Acts::GeometryIdentifier geoId = m_cfg.digitizationConfigs.idAt(i);

    const auto& digiCfg = m_cfg.digitizationConfigs.valueAt(i);
    geoCfg = digiCfg.geometricDigiConfig;
    // Copy so we can sort in-place
    SmearingConfig smCfg = digiCfg.smearingDigiConfig;

    std::vector<Acts::BoundIndices> indices;
    for (auto& gcf : smCfg) {
      indices.push_back(gcf.index);
    }
    indices.insert(indices.begin(), geoCfg.indices.begin(),
                   geoCfg.indices.end());

    // Make sure the configured input parameter indices are sorted and unique
    std::sort(indices.begin(), indices.end());

    auto dup = std::adjacent_find(indices.begin(), indices.end());
    if (dup != indices.end()) {
      std::invalid_argument(
          "Digitization configuration contains duplicate parameter indices");
    }

    switch (smCfg.size()) {
      case 0u:
        digitizerInput.emplace_back(geoId, makeDigitizer<0u>(digiCfg));
        break;
      case 1u:
        digitizerInput.emplace_back(geoId, makeDigitizer<1u>(digiCfg));
        break;
      case 2u:
        digitizerInput.emplace_back(geoId, makeDigitizer<2u>(digiCfg));
        break;
      case 3u:
        digitizerInput.emplace_back(geoId, makeDigitizer<3u>(digiCfg));
        break;
      case 4u:
        digitizerInput.emplace_back(geoId, makeDigitizer<4u>(digiCfg));
        break;
      default:
        throw std::invalid_argument("Unsupported smearer size");
    }
  }

  m_digitizers = Acts::GeometryHierarchyMap<Digitizer>(digitizerInput);
}

ActsExamples::ProcessCode ActsExamples::DigitizationAlgorithm::execute(
    const AlgorithmContext& ctx) const {
  // Retrieve input
  const auto& simHits = m_simContainerReadHandle(ctx);
  ACTS_DEBUG("Loaded " << simHits.size() << " sim hits");

  // Prepare output containers
  // need list here for stable addresses
  IndexSourceLinkContainer sourceLinks;
  MeasurementContainer measurements;
  ClusterContainer clusters;
  IndexMultimap<ActsFatras::Barcode> measurementParticlesMap;
  IndexMultimap<Index> measurementSimHitsMap;
  sourceLinks.reserve(simHits.size());
  measurements.reserve(simHits.size());
  measurementParticlesMap.reserve(simHits.size());
  measurementSimHitsMap.reserve(simHits.size());

  // Setup random number generator
  auto rng = m_cfg.randomNumbers->spawnGenerator(ctx);

  // Some statistics
<<<<<<< HEAD
  std::size_t hitSmearingErrors = 0;
  double sumPt = 0.0;
  double maxPt = 0.0;
  double minPt = std::numeric_limits<double>::max();
=======
  std::size_t skippedHits = 0;
>>>>>>> 16e44c00

  ACTS_DEBUG("Starting loop over modules ...");
  for (const auto& simHitsGroup : groupByModule(simHits)) {
    // Manual pair unpacking instead of using
    //   auto [moduleGeoId, moduleSimHits] : ...
    // otherwise clang on macos complains that it is unable to capture the local
    // binding in the lambda used for visiting the smearer below.
    Acts::GeometryIdentifier moduleGeoId = simHitsGroup.first;
    const auto& moduleSimHits = simHitsGroup.second;

    const Acts::Surface* surfacePtr =
        m_cfg.trackingGeometry->findSurface(moduleGeoId);

    if (surfacePtr == nullptr) {
      // this is either an invalid geometry id or a misconfigured smearer
      // setup; both cases can not be handled and should be fatal.
      ACTS_ERROR("Could not find surface " << moduleGeoId
                                           << " for configured smearer");
      return ProcessCode::ABORT;
    }

    auto digitizerItr = m_digitizers.find(moduleGeoId);
    if (digitizerItr == m_digitizers.end()) {
      ACTS_VERBOSE("No digitizer present for module " << moduleGeoId);
      continue;
    } else {
      ACTS_VERBOSE("Digitizer found for module " << moduleGeoId);
    }

    // Run the digitizer. Iterate over the hits for this surface inside the
    // visitor so we do not need to lookup the variant object per-hit.
    std::visit(
        [&](const auto& digitizer) {
          ModuleClusters moduleClusters(
              digitizer.geometric.segmentation, digitizer.geometric.indices,
              m_cfg.doMerge, m_cfg.mergeNsigma, m_cfg.mergeCommonCorner);

          for (auto h = moduleSimHits.begin(); h != moduleSimHits.end(); ++h) {
            const auto& simHit = *h;
            const auto simHitIdx = simHits.index_of(h);

            DigitizedParameters dParameters;

            if (simHit.depositedEnergy() < m_cfg.minEnergyDeposit) {
              ACTS_VERBOSE("Skip hit because energy deposit to small")
              continue;
            }

            // Geometric part - 0, 1, 2 local parameters are possible
            if (not digitizer.geometric.indices.empty()) {
              ACTS_VERBOSE("Configured to geometric digitize "
                           << digitizer.geometric.indices.size()
                           << " parameters.");
              auto channels = channelizing(digitizer.geometric, simHit,
                                           *surfacePtr, ctx.geoContext, rng);
              if (channels.empty()) {
                ACTS_DEBUG(
                    "Geometric channelization did not work, skipping this hit.")
                continue;
              }
              ACTS_VERBOSE("Activated " << channels.size()
                                        << " channels for this hit.");
              dParameters = localParameters(digitizer.geometric, channels, rng);
            }

            // Smearing part - (optionally) rest
            if (not digitizer.smearing.indices.empty()) {
              ACTS_VERBOSE("Configured to smear "
                           << digitizer.smearing.indices.size()
                           << " parameters.");
              auto res =
                  digitizer.smearing(rng, simHit, *surfacePtr, ctx.geoContext);
              if (not res.ok()) {
<<<<<<< HEAD
                hitSmearingErrors++;
                ACTS_VERBOSE("Problem in hit smearing, skip hit ("
                             << res.error().message() << ")");

                // Some statistics
                const auto pt = std::hypot(simHit.momentum4Before()[0],
                                           simHit.momentum4Before()[1]);
                sumPt += pt;
                minPt = std::min(minPt, pt);
                maxPt = std::max(maxPt, pt);

=======
                ++skippedHits;
                ACTS_DEBUG("Problem in hit smearing, skip hit ("
                           << res.error().message() << ")");
>>>>>>> 16e44c00
                continue;
              }
              const auto& [par, cov] = res.value();
              for (Eigen::Index ip = 0; ip < par.rows(); ++ip) {
                dParameters.indices.push_back(digitizer.smearing.indices[ip]);
                dParameters.values.push_back(par[ip]);
                dParameters.variances.push_back(cov(ip, ip));
              }
            }

            // Check on success - threshold could have eliminated all channels
            if (dParameters.values.empty()) {
              ACTS_VERBOSE(
                  "Parameter digitization did not yield a measurement.")
              continue;
            }

            moduleClusters.add(std::move(dParameters), simHitIdx);
          }

          for (auto& [dParameters, simhits] :
               moduleClusters.digitizedParameters()) {
            // The measurement container is unordered and the index under which
            // the measurement will be stored is known before adding it.
            Index measurementIdx = measurements.size();
            IndexSourceLink sourceLink{moduleGeoId, measurementIdx};

            // Add to output containers:
            // index map and source link container are geometry-ordered.
            // since the input is also geometry-ordered, new items can
            // be added at the end.
            sourceLinks.insert(sourceLinks.end(), sourceLink);

            measurements.emplace_back(
                createMeasurement(dParameters, sourceLink));
            clusters.emplace_back(std::move(dParameters.cluster));
            // this digitization does hit merging so there can be more than one
            // mapping entry for each digitized hit.
            for (auto simHitIdx : simhits) {
              measurementParticlesMap.emplace_hint(
                  measurementParticlesMap.end(), measurementIdx,
                  simHits.nth(simHitIdx)->particleId());
              measurementSimHitsMap.emplace_hint(measurementSimHitsMap.end(),
                                                 measurementIdx, simHitIdx);
            }
          }
        },
        *digitizerItr);
  }

<<<<<<< HEAD
  if (hitSmearingErrors > 0) {
    ACTS_WARNING("Encountered " << hitSmearingErrors << " hit smearing errors");
    ACTS_WARNING("-> avg pT: " << sumPt / hitSmearingErrors);
    ACTS_WARNING("-> min pT: " << minPt);
    ACTS_WARNING("-> max pT: " << maxPt);
=======
  if (skippedHits > 0) {
    ACTS_WARNING(
        skippedHits
        << " skipped in Digitization. Enable DEBUG mode to see more details.");
>>>>>>> 16e44c00
  }

  m_sourceLinkWriteHandle(ctx, std::move(sourceLinks));
  m_measurementWriteHandle(ctx, std::move(measurements));
  m_clusterWriteHandle(ctx, std::move(clusters));
  m_measurementParticlesMapWriteHandle(ctx, std::move(measurementParticlesMap));
  m_measurementSimHitsMapWriteHandle(ctx, std::move(measurementSimHitsMap));
  return ProcessCode::SUCCESS;
}

std::vector<ActsFatras::Channelizer::ChannelSegment>
ActsExamples::DigitizationAlgorithm::channelizing(
    const GeometricConfig& geoCfg, const SimHit& hit,
    const Acts::Surface& surface, const Acts::GeometryContext& gctx,
    RandomEngine& rng) const {
  Acts::Vector3 driftDir = geoCfg.drift(hit.position(), rng);

  auto driftedSegment =
      m_surfaceDrift.toReadout(gctx, surface, geoCfg.thickness, hit.position(),
                               hit.direction(), driftDir);
  auto maskedSegmentRes = m_surfaceMask.apply(surface, driftedSegment);
  if (maskedSegmentRes.ok()) {
    auto maskedSegment = maskedSegmentRes.value();
    // Now Channelize
    return m_channelizer.segments(gctx, surface, geoCfg.segmentation,
                                  maskedSegment);
  }
  return {};
}

ActsExamples::DigitizedParameters
ActsExamples::DigitizationAlgorithm::localParameters(
    const GeometricConfig& geoCfg,
    const std::vector<ActsFatras::Channelizer::ChannelSegment>& channels,
    RandomEngine& rng) const {
  DigitizedParameters dParameters;

  const auto& binningData = geoCfg.segmentation.binningData();

  Acts::ActsScalar totalWeight = 0.;
  Acts::Vector2 m(0., 0.);
  size_t b0min = SIZE_MAX;
  size_t b0max = 0;
  size_t b1min = SIZE_MAX;
  size_t b1max = 0;
  // Combine the channels
  for (const auto& ch : channels) {
    auto bin = ch.bin;
    Acts::ActsScalar charge =
        geoCfg.digital ? 1. : geoCfg.charge(ch.activation, rng);
    if (geoCfg.digital or charge > geoCfg.threshold) {
      totalWeight += charge;
      size_t b0 = bin[0];
      size_t b1 = bin[1];
      m += Acts::Vector2(charge * binningData[0].center(b0),
                         charge * binningData[1].center(b1));
      b0min = std::min(b0min, b0);
      b0max = std::max(b0max, b0);
      b1min = std::min(b1min, b1);
      b1max = std::max(b1max, b1);
      // Create a copy of the channel, as activation may change
      auto chdig = ch;
      chdig.bin = ch.bin;
      chdig.activation = charge;
      dParameters.cluster.channels.push_back(chdig);
    }
  }
  if (totalWeight > 0.) {
    m *= 1. / totalWeight;
    dParameters.indices = geoCfg.indices;
    for (auto idx : dParameters.indices) {
      dParameters.values.push_back(m[idx]);
    }
    size_t size0 = static_cast<size_t>(b0max - b0min + 1);
    size_t size1 = static_cast<size_t>(b1max - b1min + 1);
    auto variances = geoCfg.variances(size0, size1, rng);
    if (variances.size() == dParameters.indices.size()) {
      dParameters.variances = variances;
    } else {
      dParameters.variances =
          std::vector<Acts::ActsScalar>(dParameters.indices.size(), -1.);
    }

    if (dParameters.variances[0] == -1) {
      size_t ictr = b0min + size0 / 2;
      dParameters.variances[0] = std::pow(binningData[0].width(ictr), 2) / 12.0;
    }
    if (dParameters.variances[1] == -1) {
      size_t ictr = b1min + size1 / 2;
      dParameters.variances[1] = std::pow(binningData[1].width(ictr), 2) / 12.0;
    }

    dParameters.cluster.sizeLoc0 = size0;
    dParameters.cluster.sizeLoc1 = size1;
  }

  return dParameters;
}<|MERGE_RESOLUTION|>--- conflicted
+++ resolved
@@ -151,14 +151,7 @@
   auto rng = m_cfg.randomNumbers->spawnGenerator(ctx);
 
   // Some statistics
-<<<<<<< HEAD
-  std::size_t hitSmearingErrors = 0;
-  double sumPt = 0.0;
-  double maxPt = 0.0;
-  double minPt = std::numeric_limits<double>::max();
-=======
   std::size_t skippedHits = 0;
->>>>>>> 16e44c00
 
   ACTS_DEBUG("Starting loop over modules ...");
   for (const auto& simHitsGroup : groupByModule(simHits)) {
@@ -232,23 +225,9 @@
               auto res =
                   digitizer.smearing(rng, simHit, *surfacePtr, ctx.geoContext);
               if (not res.ok()) {
-<<<<<<< HEAD
-                hitSmearingErrors++;
-                ACTS_VERBOSE("Problem in hit smearing, skip hit ("
-                             << res.error().message() << ")");
-
-                // Some statistics
-                const auto pt = std::hypot(simHit.momentum4Before()[0],
-                                           simHit.momentum4Before()[1]);
-                sumPt += pt;
-                minPt = std::min(minPt, pt);
-                maxPt = std::max(maxPt, pt);
-
-=======
                 ++skippedHits;
                 ACTS_DEBUG("Problem in hit smearing, skip hit ("
                            << res.error().message() << ")");
->>>>>>> 16e44c00
                 continue;
               }
               const auto& [par, cov] = res.value();
@@ -299,18 +278,10 @@
         *digitizerItr);
   }
 
-<<<<<<< HEAD
-  if (hitSmearingErrors > 0) {
-    ACTS_WARNING("Encountered " << hitSmearingErrors << " hit smearing errors");
-    ACTS_WARNING("-> avg pT: " << sumPt / hitSmearingErrors);
-    ACTS_WARNING("-> min pT: " << minPt);
-    ACTS_WARNING("-> max pT: " << maxPt);
-=======
   if (skippedHits > 0) {
     ACTS_WARNING(
         skippedHits
         << " skipped in Digitization. Enable DEBUG mode to see more details.");
->>>>>>> 16e44c00
   }
 
   m_sourceLinkWriteHandle(ctx, std::move(sourceLinks));
