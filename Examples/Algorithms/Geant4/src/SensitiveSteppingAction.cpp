// This file is part of the Acts project.
//
// Copyright (C) 2021 CERN for the benefit of the Acts project
//
// This Source Code Form is subject to the terms of the Mozilla Public
// License, v. 2.0. If a copy of the MPL was not distributed with this
// file, You can obtain one at http://mozilla.org/MPL/2.0/.

#include "ActsExamples/Geant4/SensitiveSteppingAction.hpp"

#include "Acts/Definitions/Units.hpp"
#include "ActsExamples/Geant4/EventStoreRegistry.hpp"
#include "ActsExamples/Geant4/SensitiveSurfaceMapper.hpp"

#include <G4RunManager.hh>
#include <G4Step.hh>
#include <G4StepPoint.hh>
#include <G4Track.hh>
#include <G4UnitsTable.hh>
#include <G4VPhysicalVolume.hh>

ActsExamples::SensitiveSteppingAction::SensitiveSteppingAction(
    const Config& cfg, std::unique_ptr<const Acts::Logger> logger)
    : G4UserSteppingAction(), m_cfg(cfg), m_logger(std::move(logger)) {}

void ActsExamples::SensitiveSteppingAction::UserSteppingAction(
    const G4Step* step) {
  // Unit conversions G4->::ACTS
  constexpr double convertTime = Acts::UnitConstants::s / CLHEP::s;
  constexpr double convertLength = Acts::UnitConstants::mm / CLHEP::mm;
  constexpr double convertEnergy = Acts::UnitConstants::GeV / CLHEP::GeV;

  // Retrieve the event data registry
  auto& eventData = EventStoreRegistry::eventData();

  // The particle after the step
  G4Track* track = step->GetTrack();
  G4PrimaryParticle* primaryParticle =
      track->GetDynamicParticle()->GetPrimaryParticle();

  // Bail out if charged & configured to do so
  G4double absCharge = std::abs(track->GetParticleDefinition()->GetPDGCharge());
  if (not m_cfg.charged and absCharge > 0.) {
    return;
  }

  // Bail out if neutral & configured to do so
  if (not m_cfg.neutral and absCharge == 0.) {
    return;
  }

  // Bail out if it is a primary & configured to be ignored
  if (not m_cfg.primary and primaryParticle != nullptr) {
    return;
  }

  // Bail out if it is a secondary & configured to be ignored
  if (not m_cfg.secondary and primaryParticle == nullptr) {
    return;
  }

  // Get the physical volume & check if it has the sensitive string name
  G4VPhysicalVolume* volume = track->GetVolume();
  std::string volumeName = volume->GetName();

  std::string mappingPfx(SensitiveSurfaceMapper::mappingPrefix);

  if (volumeName.find(mappingPfx) != std::string::npos) {
    ACTS_VERBOSE("Step in senstive volume " << volumeName);

    // Get PreStepPoint and PostStepPoint
    G4StepPoint* preStepPoint = step->GetPreStepPoint();
    G4StepPoint* postStepPoint = step->GetPostStepPoint();

    G4ThreeVector preStepPosition = convertLength * preStepPoint->GetPosition();
    G4double preStepTime = convertTime * preStepPoint->GetGlobalTime();
    G4ThreeVector postStepPosition =
        convertLength * postStepPoint->GetPosition();
    G4double postStepTime = convertTime * postStepPoint->GetGlobalTime();

    G4ThreeVector preStepMomentum = convertEnergy * preStepPoint->GetMomentum();
    G4double preStepEnergy = convertEnergy * preStepPoint->GetTotalEnergy();
    G4ThreeVector postStepMomentum =
        convertEnergy * postStepPoint->GetMomentum();
    G4double postStepEnergy = convertEnergy * postStepPoint->GetTotalEnergy();

    Acts::ActsScalar hX = 0.5 * (preStepPosition[0] + postStepPosition[0]);
    Acts::ActsScalar hY = 0.5 * (preStepPosition[1] + postStepPosition[1]);
    Acts::ActsScalar hZ = 0.5 * (preStepPosition[2] + postStepPosition[2]);
    Acts::ActsScalar hT = 0.5 * (preStepTime + postStepTime);

    Acts::ActsScalar mXpre = preStepMomentum[0];
    Acts::ActsScalar mYpre = preStepMomentum[1];
    Acts::ActsScalar mZpre = preStepMomentum[2];
    Acts::ActsScalar mEpre = preStepEnergy;
    Acts::ActsScalar mXpost = postStepMomentum[0];
    Acts::ActsScalar mYpost = postStepMomentum[1];
    Acts::ActsScalar mZpost = postStepMomentum[2];
    Acts::ActsScalar mEpost = postStepEnergy;

    // Cast out the GeometryIdentifier
    volumeName.erase(0, mappingPfx.size());

    Acts::GeometryIdentifier::Value sGeoVal = std::stoul(volumeName);
    Acts::GeometryIdentifier geoID(sGeoVal);

    auto particleID = eventData.trackIdMapping[track->GetTrackID()];

    Acts::Vector4 particlePosition(hX, hY, hZ, hT);
    Acts::Vector4 beforeMomentum(mXpre, mYpre, mZpre, mEpre);
    Acts::Vector4 afterMomentum(mXpost, mYpost, mZpost, mEpost);

    // Increase counter (starts at 1 because of ++)
    ++eventData.particleHitCount[particleID];

<<<<<<< HEAD
    if (eventData.particleHitCount.count(particleID) == 0) {
      eventData.particleHitCount[particleID] = 0;
    } else {
      eventData.particleHitCount[particleID]++;
    }
    // Fill into the registry
    eventData.hits.emplace_back(geoID, particleID, particlePosition,
                                beforeMomentum, afterMomentum,
                                eventData.particleHitCount[particleID]);
=======
    // Fill into the registry (subtract 1 from hit-count to get 0-based index)
    eventData.hits.emplace_back(geoID, particleID, particlePosition,
                                beforeMomentum, afterMomentum,
                                eventData.particleHitCount[particleID] - 1);
>>>>>>> ff31ee58
  }
}<|MERGE_RESOLUTION|>--- conflicted
+++ resolved
@@ -113,21 +113,9 @@
     // Increase counter (starts at 1 because of ++)
     ++eventData.particleHitCount[particleID];
 
-<<<<<<< HEAD
-    if (eventData.particleHitCount.count(particleID) == 0) {
-      eventData.particleHitCount[particleID] = 0;
-    } else {
-      eventData.particleHitCount[particleID]++;
-    }
-    // Fill into the registry
-    eventData.hits.emplace_back(geoID, particleID, particlePosition,
-                                beforeMomentum, afterMomentum,
-                                eventData.particleHitCount[particleID]);
-=======
     // Fill into the registry (subtract 1 from hit-count to get 0-based index)
     eventData.hits.emplace_back(geoID, particleID, particlePosition,
                                 beforeMomentum, afterMomentum,
                                 eventData.particleHitCount[particleID] - 1);
->>>>>>> ff31ee58
   }
 }