--- conflicted
+++ resolved
@@ -142,16 +142,11 @@
   static std::shared_ptr<TrackFitterFunction> makeGsfFitterFunction(
       std::shared_ptr<const Acts::TrackingGeometry> trackingGeometry,
       std::shared_ptr<const Acts::MagneticFieldProvider> magneticField,
-<<<<<<< HEAD
       std::string lowParametersPath,
       std::string highParametersPath, std::size_t maxComponents = 4,
-      bool abortOnError = true, bool disableAllMaterialHandling = false);
-=======
-      std::size_t maxComponents = 4, bool abortOnError = true,
-      bool disableAllMaterialHandling = false,
+      bool abortOnError = true, bool disableAllMaterialHandling = false,
       Acts::FinalReductionMethod finalReductionMethod =
           Acts::FinalReductionMethod::eMean);
->>>>>>> 4e023c83
 
   static std::shared_ptr<DirectedTrackFitterFunction> makeGsfFitterFunction(
       std::shared_ptr<const Acts::MagneticFieldProvider> magneticField,
