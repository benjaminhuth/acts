--- conflicted
+++ resolved
@@ -126,36 +126,25 @@
   ///
   /// The magnetic field is intentionally given by-value since the variant
   /// contains shared_ptr anyways.
-<<<<<<< HEAD
-=======
   /// @param trackingGeometry
   /// @param multipleScattering correct for MCS (mainly for debugging)
   /// @param energyLoss correct for e-loss
   /// @param reverseFilteringMomThreshold at which threshold
   /// @param freeToBoundCorrection Correction for non-linearity effect during transform from free to bound
->>>>>>> 087ed98c
   static std::shared_ptr<TrackFitterFunction> makeKalmanFitterFunction(
       std::shared_ptr<const Acts::TrackingGeometry> trackingGeometry,
       std::shared_ptr<const Acts::MagneticFieldProvider> magneticField,
       bool multipleScattering = true, bool energyLoss = true,
-<<<<<<< HEAD
-      double reverseFilteringMomThreshold = 0.0);
-=======
       double reverseFilteringMomThreshold = 0.0,
       Acts::FreeToBoundCorrection freeToBoundCorrection =
           Acts::FreeToBoundCorrection());
->>>>>>> 087ed98c
 
   static std::shared_ptr<DirectedTrackFitterFunction> makeKalmanFitterFunction(
       std::shared_ptr<const Acts::MagneticFieldProvider> magneticField,
       bool multipleScattering = true, bool energyLoss = true,
-<<<<<<< HEAD
-      double reverseFilteringMomThreshold = 0.0);
-=======
       double reverseFilteringMomThreshold = 0.0,
       Acts::FreeToBoundCorrection freeToBoundCorrection =
           Acts::FreeToBoundCorrection());
->>>>>>> 087ed98c
 
   static std::shared_ptr<TrackFitterFunction> makeGsfFitterFunction(
       std::shared_ptr<const Acts::TrackingGeometry> trackingGeometry,
