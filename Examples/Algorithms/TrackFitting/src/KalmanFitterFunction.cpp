// This file is part of the ACTS project.
//
// Copyright (C) 2016 CERN for the benefit of the ACTS project
//
// This Source Code Form is subject to the terms of the Mozilla Public
// License, v. 2.0. If a copy of the MPL was not distributed with this
// file, You can obtain one at https://mozilla.org/MPL/2.0/.

#include "Acts/Definitions/Direction.hpp"
#include "Acts/Definitions/TrackParametrization.hpp"
#include "Acts/EventData/MultiTrajectory.hpp"
#include "Acts/EventData/TrackContainer.hpp"
#include "Acts/EventData/TrackStatePropMask.hpp"
#include "Acts/EventData/VectorMultiTrajectory.hpp"
#include "Acts/EventData/VectorTrackContainer.hpp"
#include "Acts/EventData/detail/CorrectedTransformationFreeToBound.hpp"
#include "Acts/Geometry/GeometryIdentifier.hpp"
#include "Acts/Propagator/DirectNavigator.hpp"
#include "Acts/Propagator/Navigator.hpp"
#include "Acts/Propagator/Propagator.hpp"
#include "Acts/Propagator/SympyStepper.hpp"
#include "Acts/TrackFitting/GainMatrixSmoother.hpp"
#include "Acts/TrackFitting/GainMatrixUpdater.hpp"
#include "Acts/TrackFitting/KalmanFitter.hpp"
#include "Acts/Utilities/Delegate.hpp"
#include "Acts/Utilities/Logger.hpp"
#include "ActsExamples/EventData/IndexSourceLink.hpp"
#include "ActsExamples/EventData/MeasurementCalibration.hpp"
#include "ActsExamples/EventData/Track.hpp"
#include "ActsExamples/TrackFitting/RefittingCalibrator.hpp"
#include "ActsExamples/TrackFitting/TrackFitterFunction.hpp"

#include <algorithm>
#include <cmath>
#include <functional>
#include <memory>
#include <utility>
#include <vector>

namespace Acts {
class MagneticFieldProvider;
class SourceLink;
class Surface;
class TrackingGeometry;
}  // namespace Acts

namespace {

using Stepper = Acts::SympyStepper;
using Propagator = Acts::Propagator<Stepper, Acts::Navigator>;
using Fitter = Acts::KalmanFitter<Propagator, Acts::VectorMultiTrajectory>;
using DirectPropagator = Acts::Propagator<Stepper, Acts::DirectNavigator>;
using DirectFitter =
    Acts::KalmanFitter<DirectPropagator, Acts::VectorMultiTrajectory>;

using TrackContainer =
    Acts::TrackContainer<Acts::VectorTrackContainer,
                         Acts::VectorMultiTrajectory, std::shared_ptr>;

struct SimpleReverseFilteringLogic {
  double momentumThreshold = 0;

  bool doBackwardFiltering(
      Acts::VectorMultiTrajectory::ConstTrackStateProxy trackState) const {
    auto momentum = std::abs(1 / trackState.filtered()[Acts::eBoundQOverP]);
    return (momentum <= momentumThreshold);
  }
};

struct SimpleOutlierFinder {
  double chi2Cut = std::numeric_limits<double>::infinity();

  bool isOutlier(
      Acts::VectorMultiTrajectory::ConstTrackStateProxy trackState) const {
    double chi2 = Acts::calculatePredictedChi2(trackState);
    return chi2 > chi2Cut;
  }
};

using namespace ActsExamples;

struct KalmanFitterFunctionImpl final : public TrackFitterFunction {
  Fitter fitter;
  DirectFitter directFitter;

  Acts::GainMatrixUpdater kfUpdater;
  Acts::GainMatrixSmoother kfSmoother;
  SimpleReverseFilteringLogic reverseFilteringLogic;
<<<<<<< HEAD
  double reverseFilteringCovarianceScaling = 1.0;
=======
  SimpleOutlierFinder outlierFinder;

>>>>>>> ec213e95
  bool multipleScattering = false;
  bool energyLoss = false;
  Acts::FreeToBoundCorrection freeToBoundCorrection;

  IndexSourceLink::SurfaceAccessor slSurfaceAccessor;

  KalmanFitterFunctionImpl(Fitter&& f, DirectFitter&& df,
                           const Acts::TrackingGeometry& trkGeo)
      : fitter(std::move(f)),
        directFitter(std::move(df)),
        slSurfaceAccessor{trkGeo} {}

  template <typename calibrator_t>
  auto makeKfOptions(const GeneralFitterOptions& options,
                     const calibrator_t& calibrator) const {
    Acts::KalmanFitterExtensions<Acts::VectorMultiTrajectory> extensions;
    extensions.updater.connect<
        &Acts::GainMatrixUpdater::operator()<Acts::VectorMultiTrajectory>>(
        &kfUpdater);
    extensions.smoother.connect<
        &Acts::GainMatrixSmoother::operator()<Acts::VectorMultiTrajectory>>(
        &kfSmoother);
    extensions.reverseFilteringLogic
        .connect<&SimpleReverseFilteringLogic::doBackwardFiltering>(
            &reverseFilteringLogic);
    extensions.outlierFinder.connect<&SimpleOutlierFinder::isOutlier>(
        &outlierFinder);

    Acts::KalmanFitterOptions<Acts::VectorMultiTrajectory> kfOptions(
        options.geoContext, options.magFieldContext, options.calibrationContext,
        extensions, options.propOptions, &(*options.referenceSurface));

    kfOptions.referenceSurfaceStrategy =
        Acts::KalmanFitterTargetSurfaceStrategy::first;
    kfOptions.multipleScattering = multipleScattering;
    kfOptions.energyLoss = energyLoss;
    kfOptions.freeToBoundCorrection = freeToBoundCorrection;
    kfOptions.extensions.calibrator.connect<&calibrator_t::calibrate>(
        &calibrator);
    kfOptions.reversedFilteringCovarianceScaling =
        reverseFilteringCovarianceScaling;

    if (options.doRefit) {
      kfOptions.extensions.surfaceAccessor
          .connect<&RefittingCalibrator::accessSurface>();
    } else {
      kfOptions.extensions.surfaceAccessor
          .connect<&IndexSourceLink::SurfaceAccessor::operator()>(
              &slSurfaceAccessor);
    }

    return kfOptions;
  }

  TrackFitterResult operator()(const std::vector<Acts::SourceLink>& sourceLinks,
                               const TrackParameters& initialParameters,
                               const GeneralFitterOptions& options,
                               const MeasurementCalibratorAdapter& calibrator,
                               TrackContainer& tracks) const override {
    const auto kfOptions = makeKfOptions(options, calibrator);
    return fitter.fit(sourceLinks.begin(), sourceLinks.end(), initialParameters,
                      kfOptions, tracks);
  }

  TrackFitterResult operator()(
      const std::vector<Acts::SourceLink>& sourceLinks,
      const TrackParameters& initialParameters,
      const GeneralFitterOptions& options,
      const RefittingCalibrator& calibrator,
      const std::vector<const Acts::Surface*>& surfaceSequence,
      TrackContainer& tracks) const override {
    const auto kfOptions = makeKfOptions(options, calibrator);
    return directFitter.fit(sourceLinks.begin(), sourceLinks.end(),
                            initialParameters, kfOptions, surfaceSequence,
                            tracks);
  }
};

}  // namespace

std::shared_ptr<ActsExamples::TrackFitterFunction>
ActsExamples::makeKalmanFitterFunction(
    std::shared_ptr<const Acts::TrackingGeometry> trackingGeometry,
    std::shared_ptr<const Acts::MagneticFieldProvider> magneticField,
    bool multipleScattering, bool energyLoss,
    double reverseFilteringMomThreshold,
<<<<<<< HEAD
    double reverseFilteringCovarianceScaling,
    Acts::FreeToBoundCorrection freeToBoundCorrection,
=======
    Acts::FreeToBoundCorrection freeToBoundCorrection, double chi2Cut,
>>>>>>> ec213e95
    const Acts::Logger& logger) {
  // Stepper should be copied into the fitters
  const Stepper stepper(std::move(magneticField));

  // Standard fitter
  const auto& geo = *trackingGeometry;
  Acts::Navigator::Config cfg{std::move(trackingGeometry)};
  cfg.resolvePassive = false;
  cfg.resolveMaterial = true;
  cfg.resolveSensitive = true;
  Acts::Navigator navigator(cfg, logger.cloneWithSuffix("Navigator"));
  Propagator propagator(stepper, std::move(navigator),
                        logger.cloneWithSuffix("Propagator"));
  Fitter trackFitter(std::move(propagator), logger.cloneWithSuffix("Fitter"));

  // Direct fitter
  Acts::DirectNavigator directNavigator{
      logger.cloneWithSuffix("DirectNavigator")};
  DirectPropagator directPropagator(stepper, std::move(directNavigator),
                                    logger.cloneWithSuffix("DirectPropagator"));
  DirectFitter directTrackFitter(std::move(directPropagator),
                                 logger.cloneWithSuffix("DirectFitter"));

  // build the fitter function. owns the fitter object.
  auto fitterFunction = std::make_shared<KalmanFitterFunctionImpl>(
      std::move(trackFitter), std::move(directTrackFitter), geo);
  fitterFunction->multipleScattering = multipleScattering;
  fitterFunction->energyLoss = energyLoss;
  fitterFunction->reverseFilteringLogic.momentumThreshold =
      reverseFilteringMomThreshold;
  fitterFunction->freeToBoundCorrection = freeToBoundCorrection;
<<<<<<< HEAD
  fitterFunction->reverseFilteringCovarianceScaling =
      reverseFilteringCovarianceScaling;
=======
  fitterFunction->outlierFinder.chi2Cut = chi2Cut;
>>>>>>> ec213e95

  return fitterFunction;
}<|MERGE_RESOLUTION|>--- conflicted
+++ resolved
@@ -86,12 +86,9 @@
   Acts::GainMatrixUpdater kfUpdater;
   Acts::GainMatrixSmoother kfSmoother;
   SimpleReverseFilteringLogic reverseFilteringLogic;
-<<<<<<< HEAD
   double reverseFilteringCovarianceScaling = 1.0;
-=======
   SimpleOutlierFinder outlierFinder;
 
->>>>>>> ec213e95
   bool multipleScattering = false;
   bool energyLoss = false;
   Acts::FreeToBoundCorrection freeToBoundCorrection;
@@ -178,12 +175,8 @@
     std::shared_ptr<const Acts::MagneticFieldProvider> magneticField,
     bool multipleScattering, bool energyLoss,
     double reverseFilteringMomThreshold,
-<<<<<<< HEAD
     double reverseFilteringCovarianceScaling,
-    Acts::FreeToBoundCorrection freeToBoundCorrection,
-=======
     Acts::FreeToBoundCorrection freeToBoundCorrection, double chi2Cut,
->>>>>>> ec213e95
     const Acts::Logger& logger) {
   // Stepper should be copied into the fitters
   const Stepper stepper(std::move(magneticField));
@@ -215,12 +208,9 @@
   fitterFunction->reverseFilteringLogic.momentumThreshold =
       reverseFilteringMomThreshold;
   fitterFunction->freeToBoundCorrection = freeToBoundCorrection;
-<<<<<<< HEAD
   fitterFunction->reverseFilteringCovarianceScaling =
       reverseFilteringCovarianceScaling;
-=======
   fitterFunction->outlierFinder.chi2Cut = chi2Cut;
->>>>>>> ec213e95
 
   return fitterFunction;
 }