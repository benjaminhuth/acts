// This file is part of the Acts project.
//
// Copyright (C) 2019-2020 CERN for the benefit of the Acts project
//
// This Source Code Form is subject to the terms of the Mozilla Public
// License, v. 2.0. If a copy of the MPL was not distributed with this
// file, You can obtain one at http://mozilla.org/MPL/2.0/.

#include "ActsExamples/TrackFitting/TrackFittingAlgorithm.hpp"

#include "Acts/Surfaces/PerigeeSurface.hpp"
#include "ActsExamples/EventData/ProtoTrack.hpp"
#include "ActsExamples/EventData/Trajectories.hpp"
#include "ActsExamples/Framework/WhiteBoard.hpp"

#include <stdexcept>

ActsExamples::TrackFittingAlgorithm::TrackFittingAlgorithm(
    Config config, Acts::Logging::Level level)
    : ActsExamples::BareAlgorithm("TrackFittingAlgorithm", level),
      m_cfg(std::move(config)) {
  if (m_cfg.inputMeasurements.empty()) {
    throw std::invalid_argument("Missing input measurement collection");
  }
  if (m_cfg.inputSourceLinks.empty()) {
    throw std::invalid_argument("Missing input source links collection");
  }
  if (m_cfg.inputProtoTracks.empty()) {
    throw std::invalid_argument("Missing input proto tracks collection");
  }
  if (m_cfg.inputInitialTrackParameters.empty()) {
    throw std::invalid_argument(
        "Missing input initial track parameters collection");
  }
  if (not m_cfg.trackingGeometry) {
    throw std::invalid_argument("Missing tracking geometry");
  }
  if (m_cfg.outputTrajectories.empty()) {
    throw std::invalid_argument("Missing output trajectories collection");
  }
}

ActsExamples::TrackFittingAlgorithm::~TrackFittingAlgorithm() {
  ACTS_INFO(name() << "(" << m_cfg.fitterType << "): " << m_failedFits << " / "
                   << m_totalFits << " failed ("
                   << (100. * m_failedFits) / m_totalFits << "%)");
}

ActsExamples::ProcessCode ActsExamples::TrackFittingAlgorithm::execute(
    const ActsExamples::AlgorithmContext& ctx) const {
  // Read input data
  const auto& measurements =
      ctx.eventStore.get<MeasurementContainer>(m_cfg.inputMeasurements);
  const auto& sourceLinks =
      ctx.eventStore.get<IndexSourceLinkContainer>(m_cfg.inputSourceLinks);
  const auto& protoTracks =
      ctx.eventStore.get<ProtoTrackContainer>(m_cfg.inputProtoTracks);
  const auto& initialParameters = ctx.eventStore.get<TrackParametersContainer>(
      m_cfg.inputInitialTrackParameters);

  // Consistency cross checks
  if (protoTracks.size() != initialParameters.size()) {
    ACTS_FATAL("Inconsistent number of proto tracks and parameters");
    return ProcessCode::ABORT;
  }

  // Prepare the output data with MultiTrajectory
  TrajectoriesContainer trajectories;
  trajectories.reserve(protoTracks.size());

  // Construct a perigee surface as the target surface
  std::shared_ptr<const Acts::Surface> targetSurface;

  if (not m_cfg.targetSurface) {
    targetSurface = Acts::Surface::makeShared<Acts::PerigeeSurface>(
        Acts::Vector3{0., 0., 0.});
  } else {
    targetSurface = m_cfg.targetSurface;
  }

  // Set the KalmanFitter options
  Acts::KalmanFitterOptions<MeasurementCalibrator, Acts::VoidOutlierFinder>
      kfOptions(ctx.geoContext, ctx.magFieldContext, ctx.calibContext,
                MeasurementCalibrator(measurements), Acts::VoidOutlierFinder(),
                Acts::LoggerWrapper{logger()}, Acts::PropagatorPlainOptions(),
                targetSurface.get());

  kfOptions.multipleScattering = m_cfg.multipleScattering;
  kfOptions.energyLoss = m_cfg.energyLoss;

  // Perform the fit for each input track
  std::vector<IndexSourceLink> trackSourceLinks;
  std::vector<const Acts::Surface*> surfSequence;
  for (std::size_t itrack = 0; itrack < protoTracks.size(); ++itrack) {
    // Check if you are not in picking mode
    if (m_cfg.pickTrack > 0 and m_cfg.pickTrack != static_cast<int>(itrack)) {
      continue;
    }

    // The list of hits and the initial start parameters
    const auto& protoTrack = protoTracks[itrack];
    const auto& initialParams = initialParameters[itrack];

    // We can have empty tracks which must give empty fit results so the number
    // of entries in input and output containers matches.
    if (protoTrack.empty()) {
      trajectories.push_back(Trajectories());
      ACTS_WARNING("Empty track " << itrack << " found.");
      continue;
    }

    ACTS_VERBOSE("Initial parameters: "
                 << initialParams.fourPosition(ctx.geoContext).transpose()
                 << " -> " << initialParams.unitDirection().transpose());

    // Clear & reserve the right size
    trackSourceLinks.clear();
    trackSourceLinks.reserve(protoTrack.size());

    // TODO why is this not here for now?
    surfSequence.clear();

    // Fill the source links via their indices from the container
    for (auto hitIndex : protoTrack) {
      auto sourceLink = sourceLinks.nth(hitIndex);
      auto geoId = sourceLink->geometryId();
      if (sourceLink == sourceLinks.end()) {
        ACTS_FATAL("Proto track " << itrack << " contains invalid hit index"
                                  << hitIndex);
        return ProcessCode::ABORT;
      }
      trackSourceLinks.push_back(*sourceLink);
      surfSequence.push_back(m_cfg.trackingGeometry->findSurface(geoId));
    }

    ACTS_DEBUG("Invoke fitter");
    auto result =
        fitTrack(trackSourceLinks, initialParams, kfOptions, surfSequence);

    m_totalFits++;

    if (result.ok()) {
      // Get the fit output object
      const auto& fitOutput = result.value();
      // The track entry indices container. One element here.
      std::vector<size_t> trackTips;
      trackTips.reserve(1);
      trackTips.emplace_back(fitOutput.lastMeasurementIndex);
      // The fitted parameters container. One element (at most) here.
      Trajectories::IndexedParameters indexedParams;
      if (fitOutput.fittedParameters) {
        const auto& params = fitOutput.fittedParameters.value();
        ACTS_VERBOSE("Fitted paramemeters for track " << itrack);
        ACTS_VERBOSE("  " << params.parameters().transpose());
        // Push the fitted parameters to the container
        indexedParams.emplace(fitOutput.lastMeasurementIndex,
                              std::move(params));
      } else {
        ACTS_DEBUG("No fitted paramemeters for track " << itrack);
      }
      // store the result
      trajectories.emplace_back(std::move(fitOutput.fittedStates),
                                std::move(trackTips), std::move(indexedParams));
    } else {
<<<<<<< HEAD
      ACTS_WARNING("Fit failed for track " << itrack << " with error"
                                           << result.error());
      m_failedFits++;
=======
      ACTS_WARNING("Fit failed for track "
                   << itrack << " with error: " << result.error() << ", "
                   << result.error().message());
>>>>>>> d04706bd
      // Fit failed. Add an empty result so the output container has
      // the same number of entries as the input.
      trajectories.push_back(Trajectories());
    }
  }

  ctx.eventStore.add(m_cfg.outputTrajectories, std::move(trajectories));
  return ActsExamples::ProcessCode::SUCCESS;
}<|MERGE_RESOLUTION|>--- conflicted
+++ resolved
@@ -162,15 +162,12 @@
       trajectories.emplace_back(std::move(fitOutput.fittedStates),
                                 std::move(trackTips), std::move(indexedParams));
     } else {
-<<<<<<< HEAD
-      ACTS_WARNING("Fit failed for track " << itrack << " with error"
-                                           << result.error());
-      m_failedFits++;
-=======
       ACTS_WARNING("Fit failed for track "
                    << itrack << " with error: " << result.error() << ", "
                    << result.error().message());
->>>>>>> d04706bd
+
+      m_failedFits++;
+
       // Fit failed. Add an empty result so the output container has
       // the same number of entries as the input.
       trajectories.push_back(Trajectories());
