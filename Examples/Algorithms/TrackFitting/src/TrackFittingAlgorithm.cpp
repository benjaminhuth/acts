// This file is part of the Acts project.
//
// Copyright (C) 2019-2020 CERN for the benefit of the Acts project
//
// This Source Code Form is subject to the terms of the Mozilla Public
// License, v. 2.0. If a copy of the MPL was not distributed with this
// file, You can obtain one at http://mozilla.org/MPL/2.0/.

#include "ActsExamples/TrackFitting/TrackFittingAlgorithm.hpp"

#include "Acts/Surfaces/PerigeeSurface.hpp"
#include "Acts/TrackFitting/GainMatrixSmoother.hpp"
#include "Acts/TrackFitting/GainMatrixUpdater.hpp"
#include "ActsExamples/EventData/ProtoTrack.hpp"
#include "ActsExamples/EventData/Trajectories.hpp"
#include "ActsExamples/Framework/WhiteBoard.hpp"

#include <stdexcept>

ActsExamples::TrackFittingAlgorithm::TrackFittingAlgorithm(
    Config config, Acts::Logging::Level level)
    : ActsExamples::BareAlgorithm("TrackFittingAlgorithm", level),
      m_cfg(std::move(config)) {
  if (m_cfg.inputMeasurements.empty()) {
    throw std::invalid_argument("Missing input measurement collection");
  }
  if (m_cfg.inputSourceLinks.empty()) {
    throw std::invalid_argument("Missing input source links collection");
  }
  if (m_cfg.inputProtoTracks.empty()) {
    throw std::invalid_argument("Missing input proto tracks collection");
  }
  if (m_cfg.inputInitialTrackParameters.empty()) {
    throw std::invalid_argument(
        "Missing input initial track parameters collection");
  }
  if (not m_cfg.trackingGeometry) {
    throw std::invalid_argument("Missing tracking geometry");
  }
  if (m_cfg.outputTrajectories.empty()) {
    throw std::invalid_argument("Missing output trajectories collection");
  }
}

ActsExamples::ProcessCode ActsExamples::TrackFittingAlgorithm::execute(
    const ActsExamples::AlgorithmContext& ctx) const {
  // Read input data
  const auto& measurements =
      ctx.eventStore.get<MeasurementContainer>(m_cfg.inputMeasurements);
  const auto& sourceLinks =
      ctx.eventStore.get<IndexSourceLinkContainer>(m_cfg.inputSourceLinks);
  const auto& protoTracks =
      ctx.eventStore.get<ProtoTrackContainer>(m_cfg.inputProtoTracks);
  const auto& initialParameters = ctx.eventStore.get<TrackParametersContainer>(
      m_cfg.inputInitialTrackParameters);

  // Consistency cross checks
  if (protoTracks.size() != initialParameters.size()) {
    ACTS_FATAL("Inconsistent number of proto tracks and parameters");
    return ProcessCode::ABORT;
  }

  // Prepare the output data with MultiTrajectory
  TrajectoriesContainer trajectories;
  trajectories.reserve(protoTracks.size());

  // Construct a perigee surface as the target surface
  auto pSurface = Acts::Surface::makeShared<Acts::PerigeeSurface>(
      Acts::Vector3{0., 0., 0.});

  // Measurement calibrator must be instantiated here, because we need the
  // measurements to construct it. The other extensions are hold by the
  // fit-function-object
  ActsExamples::MeasurementCalibrator calibrator(measurements);

<<<<<<< HEAD
  GeneralFitterOptions options{
      ctx.geoContext, ctx.magFieldContext, ctx.calibContext,
      calibrator,     &(*pSurface),        Acts::LoggerWrapper{logger()},
  };
=======
  GeneralFitterOptions options{ctx.geoContext,
                               ctx.magFieldContext,
                               ctx.calibContext,
                               calibrator,
                               &(*pSurface),
                               Acts::LoggerWrapper{logger()},
                               Acts::PropagatorPlainOptions()};
>>>>>>> 087ed98c

  // Perform the fit for each input track
  std::vector<std::reference_wrapper<const IndexSourceLink>> trackSourceLinks;
  std::vector<const Acts::Surface*> surfSequence;
  for (std::size_t itrack = 0; itrack < protoTracks.size(); ++itrack) {
    // Check if you are not in picking mode
    if (m_cfg.pickTrack > -1 and m_cfg.pickTrack != static_cast<int>(itrack)) {
      continue;
    }

    // The list of hits and the initial start parameters
    const auto& protoTrack = protoTracks[itrack];
    const auto& initialParams = initialParameters[itrack];

    // We can have empty tracks which must give empty fit results so the number
    // of entries in input and output containers matches.
    if (protoTrack.empty()) {
      trajectories.push_back(Trajectories());
      ACTS_WARNING("Empty track " << itrack << " found.");
      continue;
    }

    ACTS_VERBOSE("Initial parameters: "
                 << initialParams.fourPosition(ctx.geoContext).transpose()
                 << " -> " << initialParams.unitDirection().transpose());

    // Clear & reserve the right size
    trackSourceLinks.clear();
    trackSourceLinks.reserve(protoTrack.size());

    // Fill the source links via their indices from the container
    for (auto hitIndex : protoTrack) {
      if (auto it = sourceLinks.nth(hitIndex); it != sourceLinks.end()) {
        const IndexSourceLink& sourceLink = *it;
        auto geoId = sourceLink.geometryId();
        trackSourceLinks.push_back(std::cref(sourceLink));
        surfSequence.push_back(m_cfg.trackingGeometry->findSurface(geoId));
      } else {
        ACTS_FATAL("Proto track " << itrack << " contains invalid hit index"
                                  << hitIndex);
        return ProcessCode::ABORT;
      }
    }

    ACTS_DEBUG("Invoke fitter");
    auto result =
        fitTrack(trackSourceLinks, initialParams, options, surfSequence);

    if (result.ok()) {
      // Get the fit output object
      auto& fitOutput = result.value();
      // The track entry indices container. One element here.
      std::vector<Acts::MultiTrajectoryTraits::IndexType> trackTips;
      trackTips.reserve(1);
      trackTips.emplace_back(fitOutput.lastMeasurementIndex);
      // The fitted parameters container. One element (at most) here.
      Trajectories::IndexedParameters indexedParams;
      if (fitOutput.fittedParameters) {
        const auto& params = fitOutput.fittedParameters.value();
        ACTS_VERBOSE("Fitted paramemeters for track " << itrack);
        ACTS_VERBOSE("  " << params.parameters().transpose());
        // Push the fitted parameters to the container
        indexedParams.emplace(fitOutput.lastMeasurementIndex, params);
      } else {
        ACTS_DEBUG("No fitted paramemeters for track " << itrack);
      }
      // store the result
      trajectories.emplace_back(fitOutput.fittedStates, std::move(trackTips),
                                std::move(indexedParams));
    } else {
      ACTS_WARNING("Fit failed for track "
                   << itrack << " with error: " << result.error() << ", "
                   << result.error().message());
      // Fit failed. Add an empty result so the output container has
      // the same number of entries as the input.
      trajectories.push_back(Trajectories());
    }
  }

  ctx.eventStore.add(m_cfg.outputTrajectories, std::move(trajectories));
  return ActsExamples::ProcessCode::SUCCESS;
}<|MERGE_RESOLUTION|>--- conflicted
+++ resolved
@@ -73,12 +73,6 @@
   // fit-function-object
   ActsExamples::MeasurementCalibrator calibrator(measurements);
 
-<<<<<<< HEAD
-  GeneralFitterOptions options{
-      ctx.geoContext, ctx.magFieldContext, ctx.calibContext,
-      calibrator,     &(*pSurface),        Acts::LoggerWrapper{logger()},
-  };
-=======
   GeneralFitterOptions options{ctx.geoContext,
                                ctx.magFieldContext,
                                ctx.calibContext,
@@ -86,7 +80,6 @@
                                &(*pSurface),
                                Acts::LoggerWrapper{logger()},
                                Acts::PropagatorPlainOptions()};
->>>>>>> 087ed98c
 
   // Perform the fit for each input track
   std::vector<std::reference_wrapper<const IndexSourceLink>> trackSourceLinks;
