--- conflicted
+++ resolved
@@ -86,13 +86,8 @@
         particleHitCounts.front().particleId;
     std::size_t nMajorityHits = particleHitCounts.front().hitCount;
 
-<<<<<<< HEAD
-    if (particles.find(majorityParticleId) == particles.end()) {
-      ACTS_VERBOSE(
-=======
     if (!particles.contains(majorityParticleId)) {
       ACTS_DEBUG(
->>>>>>> 11be3396
           "The majority particle is not in the input particle collection, "
           "majorityParticleId = "
           << majorityParticleId);
