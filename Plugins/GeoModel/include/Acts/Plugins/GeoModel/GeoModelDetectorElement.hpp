--- conflicted
+++ resolved
@@ -89,17 +89,12 @@
   /// Get the name of the logical volume
   const std::string& logVolName() const;
 
-<<<<<<< HEAD
-  /// Get/Set a custom name (e.g. database entry)
-  const std::string& databaseEntryName() const { return m_entryName; };
-=======
   /// Get the string identifier of the corresponding database entry
   /// Note: This is not by defnitition a unique identifier, there can be
   /// several detector elements created from a single database entry.
   const std::string& databaseEntryName() const { return m_entryName; };
 
   /// Set the corresponding database entry string
->>>>>>> cd509e66
   void setDatabaseEntryName(const std::string& n) { m_entryName = n; };
 
  protected:
