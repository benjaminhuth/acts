--- conflicted
+++ resolved
@@ -18,10 +18,6 @@
     src/detail/GeoModelBinningHelper.cpp
     src/detail/GeoModelExtentHelper.cpp
     src/detail/GeoUnionDoubleTrdConverter.cpp
-<<<<<<< HEAD
-    src/SplitModulesByRadius.cpp
-=======
->>>>>>> f44faa32
     src/GeoModelDetectorElementITk.cpp
 )
 target_include_directories(
