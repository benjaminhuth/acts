include(FetchContent)

add_library(
<<<<<<< HEAD
  ActsPluginGeoModel SHARED
  src/GeoModelBlueprintCreater.cpp
  src/GeoModelConversionError.cpp
  src/GeoModelReader.cpp
  src/GeoModelDetectorElement.cpp
  src/GeoModelDetectorSurfaceFactory.cpp
  src/detail/GeoBoxConverter.cpp
  src/detail/GeoTrdConverter.cpp
  src/detail/GeoTubeConverter.cpp
  src/detail/GeoShiftConverter.cpp
  src/detail/GeoIntersectionAnnulusConverter.cpp
  src/detail/GeoModelBinningHelper.cpp
  src/detail/GeoModelExtentHelper.cpp
  src/detail/GeoUnionDoubleTrdConverter.cpp
  src/SplitModulesByRadius.cpp
  src/GeoModelDetectorElementITk.cpp)
=======
    ActsPluginGeoModel
    SHARED
    src/GeoModelBlueprintCreater.cpp
    src/GeoModelConversionError.cpp
    src/GeoModelReader.cpp
    src/GeoModelDetectorElement.cpp
    src/GeoModelDetectorSurfaceFactory.cpp
    src/detail/GeoBoxConverter.cpp
    src/detail/GeoTrdConverter.cpp
    src/detail/GeoTubeConverter.cpp
    src/detail/GeoShiftConverter.cpp
    src/detail/GeoIntersectionAnnulusConverter.cpp
    src/detail/GeoModelBinningHelper.cpp
    src/detail/GeoModelExtentHelper.cpp
    src/detail/GeoUnionDoubleTrdConverter.cpp
)
>>>>>>> a28acc30
target_include_directories(
    ActsPluginGeoModel
    PUBLIC
        $<BUILD_INTERFACE:${CMAKE_CURRENT_SOURCE_DIR}/include>
        $<INSTALL_INTERFACE:${CMAKE_INSTALL_INCLUDEDIR}>
)
target_link_libraries(
    ActsPluginGeoModel
    PUBLIC
        ActsCore
        GeoModelCore::GeoModelKernel
        GeoModelIO::GeoModelDBManager
        GeoModelIO::GeoModelRead
)

install(
    TARGETS ActsPluginGeoModel
    EXPORT ActsPluginGeoModelTargets
    LIBRARY DESTINATION ${CMAKE_INSTALL_LIBDIR}
)
install(DIRECTORY include/Acts DESTINATION ${CMAKE_INSTALL_INCLUDEDIR})<|MERGE_RESOLUTION|>--- conflicted
+++ resolved
@@ -1,24 +1,6 @@
 include(FetchContent)
 
 add_library(
-<<<<<<< HEAD
-  ActsPluginGeoModel SHARED
-  src/GeoModelBlueprintCreater.cpp
-  src/GeoModelConversionError.cpp
-  src/GeoModelReader.cpp
-  src/GeoModelDetectorElement.cpp
-  src/GeoModelDetectorSurfaceFactory.cpp
-  src/detail/GeoBoxConverter.cpp
-  src/detail/GeoTrdConverter.cpp
-  src/detail/GeoTubeConverter.cpp
-  src/detail/GeoShiftConverter.cpp
-  src/detail/GeoIntersectionAnnulusConverter.cpp
-  src/detail/GeoModelBinningHelper.cpp
-  src/detail/GeoModelExtentHelper.cpp
-  src/detail/GeoUnionDoubleTrdConverter.cpp
-  src/SplitModulesByRadius.cpp
-  src/GeoModelDetectorElementITk.cpp)
-=======
     ActsPluginGeoModel
     SHARED
     src/GeoModelBlueprintCreater.cpp
@@ -34,8 +16,9 @@
     src/detail/GeoModelBinningHelper.cpp
     src/detail/GeoModelExtentHelper.cpp
     src/detail/GeoUnionDoubleTrdConverter.cpp
+    src/SplitModulesByRadius.cpp
+    src/GeoModelDetectorElementITk.cpp
 )
->>>>>>> a28acc30
 target_include_directories(
     ActsPluginGeoModel
     PUBLIC
