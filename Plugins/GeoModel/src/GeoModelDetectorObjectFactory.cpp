// This file is part of the ACTS project.
//
// Copyright (C) 2016 CERN for the benefit of the ACTS project
//
// This Source Code Form is subject to the terms of the Mozilla Public
// License, v. 2.0. If a copy of the MPL was not distributed with this
// file, You can obtain one at https://mozilla.org/MPL/2.0/.

#include "Acts/Plugins/GeoModel/GeoModelDetectorObjectFactory.hpp"

#include "Acts/Detector/GeometryIdGenerator.hpp"
#include "Acts/Detector/PortalGenerators.hpp"
#include "Acts/Geometry/CuboidVolumeBounds.hpp"
#include "Acts/Geometry/CutoutCylinderVolumeBounds.hpp"
#include "Acts/Geometry/CylinderVolumeBounds.hpp"
#include "Acts/Geometry/GeometryIdentifier.hpp"
#include "Acts/Geometry/TrapezoidVolumeBounds.hpp"
#include "Acts/Navigation/InternalNavigation.hpp"
#include "Acts/Plugins/GeoModel/GeoModelConverters.hpp"
#include "Acts/Plugins/GeoModel/IGeoShapeConverter.hpp"

#include <iostream>
#include <typeinfo>

#include <GeoModelKernel/GeoBox.h>
#include <GeoModelKernel/GeoPcon.h>
#include <GeoModelKernel/GeoShapeShift.h>
#include <GeoModelKernel/GeoShapeSubtraction.h>
#include <GeoModelKernel/GeoShapeUnion.h>
#include <GeoModelKernel/GeoSimplePolygonBrep.h>
#include <GeoModelKernel/GeoTrd.h>
#include <GeoModelKernel/GeoTube.h>
#include <GeoModelKernel/GeoTubs.h>

namespace {
std::string recType(const GeoShapeShift &gshift);
std::string recType(const GeoShapeUnion &gunion);
std::string recType(const GeoShape &gshape);

std::string recType(const GeoShapeShift &gshift) {
  return "Shift[" + recType(*gshift.getOp()) + "]";
}
std::string recType(const GeoShapeUnion &gunion) {
  return "Union[" + recType(*gunion.getOpA()) + ", " +
         recType(*gunion.getOpB()) + "]";
}
std::string recType(const GeoShape &gshape) {
  if (auto ptr = dynamic_cast<const GeoShapeUnion *>(&gshape); ptr != nullptr) {
    return recType(*ptr);
  }
  if (auto ptr = dynamic_cast<const GeoShapeShift *>(&gshape); ptr != nullptr) {
    return recType(*ptr);
  }
  return gshape.type();
}

}  // namespace

namespace Acts {
Acts::GeoModelDetectorObjectFactory::GeoModelDetectorObjectFactory(
    const Config &cfg, std::unique_ptr<const Logger> mlogger)
    : m_logger(std::move(mlogger)), m_cfg(cfg) {}

void Acts::GeoModelDetectorObjectFactory::construct(
    Cache &cache, const GeometryContext &gctx, const GeoModelTree &geoModelTree,
    const Options &options) {
  if (geoModelTree.geoReader == nullptr) {
    throw std::invalid_argument("GeoModelTree has no GeoModelReader");
  }
  for (const auto &q : options.queries) {
    ACTS_VERBOSE("Constructing detector elements for query " << q);
    // load data from database according to querie (Muon)
    auto qFPV = geoModelTree.geoReader
                    ->getPublishedNodes<std::string, GeoFullPhysVol *>(q);

    // go through each fpv
    for (const auto &[name, fpv] : qFPV) {
      PVConstLink physVol{fpv};
      // if the match lambda returns false skip the rest of the loop
      if (!matches(name, physVol)) {
        continue;
      }
      convertFpv(name, fpv, cache, gctx);
    }
  }
}

void Acts::GeoModelDetectorObjectFactory::convertSensitive(
    const PVConstLink &geoPV, const Acts::Transform3 &transform,
    std::vector<GeoModelSensitiveSurface> &sensitives) {
  const GeoLogVol *logVol = geoPV->getLogVol();
  const GeoShape *shape = logVol->getShape();
  int shapeId = shape->typeID();
  std::string name = logVol->getName();
  std::shared_ptr<const Acts::IGeoShapeConverter> converter =
      Acts::geoShapesConverters(shapeId);
  if (converter == nullptr) {
    throw std::runtime_error("The converter for " + recType(*shape) +
                             " is nullptr");
  }

  auto converted = converter->toSensitiveSurface(geoPV, transform);
  if (converted.ok()) {
    sensitives.push_back(converted.value());
    const auto &[el, sf] = converted.value();
    auto ss = std::get<1>(converted.value());

    ACTS_VERBOSE("(successfully converted: "
                 << name << " / " << recType(*shape) << " / "
                 << logVol->getMaterial()->getName() << ")");

    if (!el || !sf) {
      throw std::runtime_error(
          "The Detector Element or the Surface is nullptr");
    }
    return;
  }
  ACTS_ERROR(name << " / " << recType(*shape)
                  << ") could not be converted by any converter");
}

std::vector<GeoChildNodeWithTrf>
Acts::GeoModelDetectorObjectFactory::findAllSubVolumes(const PVConstLink &vol) {
  std::vector<GeoChildNodeWithTrf> subvolumes = getChildrenWithRef(vol, false);
  std::vector<GeoChildNodeWithTrf> sensitives;
  for (auto subvolume : subvolumes) {
    if (matches(subvolume.nodeName, subvolume.volume)) {
      sensitives.push_back(subvolume);
    }
    std::vector<GeoChildNodeWithTrf> senssubsubvolumes =
        findAllSubVolumes(subvolume.volume);
    std::transform(std::make_move_iterator(senssubsubvolumes.begin()),
                   std::make_move_iterator(senssubsubvolumes.end()),
                   std::back_inserter(sensitives),
                   [&subvolume](GeoChildNodeWithTrf &&volume) {
                     volume.transform = subvolume.transform * volume.transform;
                     return volume;
                   });
  }
  return sensitives;
}

bool Acts::GeoModelDetectorObjectFactory::convertBox(std::string name) {
  auto convB = std::any_of(
      m_cfg.convertBox.begin(), m_cfg.convertBox.end(),
      [&](const auto &n) { return name.find(n) != std::string::npos; });
  return convB;
}

void Acts::GeoModelDetectorObjectFactory::convertFpv(
    const std::string &name, GeoFullPhysVol *fpv, Cache &cache,
    const GeometryContext &gctx) {
  PVConstLink physVol{fpv};

  // get children
  std::vector<GeoChildNodeWithTrf> subvolumes =
      getChildrenWithRef(physVol, false);
<<<<<<< HEAD
  if (!subvolumes.empty()) {
    // vector containing all subvolumes to be converted to surfaces
    std::vector<GeoChildNodeWithTrf> surfaces = findAllSubVolumes(physVol);
    std::vector<GeoModelSensitiveSurface> sensitives;

    for (const auto &surface : surfaces) {
      const Transform3 &transform =
          fpv->getAbsoluteTransform() * surface.transform;
      convertSensitive(surface.volume, transform, sensitives);
    }
    for (auto &[detEl, _] : sensitives) {
      detEl->setDatabaseEntryName(name);
    }
    cache.sensitiveSurfaces.insert(cache.sensitiveSurfaces.end(),
                                   sensitives.begin(), sensitives.end());
    if (convertBox(name)) {
      const GeoLogVol *logVol =
          physVol->getLogVol();  // get logVol for the shape of the volume
      const GeoShape *shape = logVol->getShape();  // get shape
      const Acts::Transform3 &fpvtransform = fpv->getAbsoluteTransform(nullptr);

      // convert bounding boxes with surfaces inside
      std::shared_ptr<Experimental::DetectorVolume> box =
          Acts::GeoModel::convertVolume(gctx, *shape, name, fpvtransform,
                                        sensitives);
      cache.boundingBoxes.push_back(box);
    }
  } else {
    const auto prevSize = cache.sensitiveSurfaces.size();

=======
  // vector containing all subvolumes to be converted to surfaces
  std::vector<GeoChildNodeWithTrf> surfaces = findAllSubVolumes(physVol);
  std::vector<GeoModelSensitiveSurface> sensitives;

  for (const auto &surface : surfaces) {
    const Transform3 &transform =
        fpv->getAbsoluteTransform() * surface.transform;
    convertSensitive(surface.volume, transform, sensitives);
  }
  cache.sensitiveSurfaces.insert(cache.sensitiveSurfaces.end(),
                                 sensitives.begin(), sensitives.end());
  if (convertBox(name)) {
    const GeoLogVol *logVol =
        physVol->getLogVol();  // get logVol for the shape of the volume
    const GeoShape *shape = logVol->getShape();  // get shape
    const Acts::Transform3 &fpvtransform = fpv->getAbsoluteTransform(nullptr);

    // convert bounding boxes with surfaces inside
    std::shared_ptr<Experimental::DetectorVolume> box =
        Acts::GeoModel::convertDetectorVolume(gctx, *shape, name, fpvtransform,
                                              sensitives);
    cache.boundingBoxes.push_back(box);
  }
  // If fpv has no subs and should not be converted to volume convert to surface
  else if (subvolumes.empty()) {
>>>>>>> 11be3396
    // convert fpvs to surfaces
    const Transform3 &transform = fpv->getAbsoluteTransform();
    convertSensitive(fpv, transform, cache.sensitiveSurfaces);

    for (auto i = prevSize; i < cache.sensitiveSurfaces.size(); ++i) {
      auto &[detEl, _] = cache.sensitiveSurfaces[i];
      detEl->setDatabaseEntryName(name);
    }
  }
}
// function to determine if object fits query
bool Acts::GeoModelDetectorObjectFactory::matches(const std::string &name,
                                                  const PVConstLink &physvol) {
  if (m_cfg.nameList.empty() && m_cfg.materialList.empty()) {
    return true;
  }

  auto matchName = std::any_of(
      m_cfg.nameList.begin(), m_cfg.nameList.end(),
      [&](const auto &n) { return name.find(n) != std::string::npos; });

  std::string matStr = physvol->getLogVol()->getMaterial()->getName();

  auto matchMaterial = std::any_of(
      m_cfg.materialList.begin(), m_cfg.materialList.end(),
      [&](const auto &m) { return matStr.find(m) != std::string::npos; });

  bool match = matchMaterial && matchName;
  GeoIntrusivePtr<const GeoVFullPhysVol> fullVol =
      dynamic_pointer_cast<const GeoVFullPhysVol>(physvol);

  // for the fullphysvol we only check the name
  if (m_cfg.nameList.empty()) {
    return matchMaterial;
  }

  // if no material specified or we're looking at fpv judge by name only
  if (m_cfg.materialList.empty() || !(fullVol == nullptr)) {
    return matchName;
  }
  return match;
}
}  // namespace Acts<|MERGE_RESOLUTION|>--- conflicted
+++ resolved
@@ -155,38 +155,6 @@
   // get children
   std::vector<GeoChildNodeWithTrf> subvolumes =
       getChildrenWithRef(physVol, false);
-<<<<<<< HEAD
-  if (!subvolumes.empty()) {
-    // vector containing all subvolumes to be converted to surfaces
-    std::vector<GeoChildNodeWithTrf> surfaces = findAllSubVolumes(physVol);
-    std::vector<GeoModelSensitiveSurface> sensitives;
-
-    for (const auto &surface : surfaces) {
-      const Transform3 &transform =
-          fpv->getAbsoluteTransform() * surface.transform;
-      convertSensitive(surface.volume, transform, sensitives);
-    }
-    for (auto &[detEl, _] : sensitives) {
-      detEl->setDatabaseEntryName(name);
-    }
-    cache.sensitiveSurfaces.insert(cache.sensitiveSurfaces.end(),
-                                   sensitives.begin(), sensitives.end());
-    if (convertBox(name)) {
-      const GeoLogVol *logVol =
-          physVol->getLogVol();  // get logVol for the shape of the volume
-      const GeoShape *shape = logVol->getShape();  // get shape
-      const Acts::Transform3 &fpvtransform = fpv->getAbsoluteTransform(nullptr);
-
-      // convert bounding boxes with surfaces inside
-      std::shared_ptr<Experimental::DetectorVolume> box =
-          Acts::GeoModel::convertVolume(gctx, *shape, name, fpvtransform,
-                                        sensitives);
-      cache.boundingBoxes.push_back(box);
-    }
-  } else {
-    const auto prevSize = cache.sensitiveSurfaces.size();
-
-=======
   // vector containing all subvolumes to be converted to surfaces
   std::vector<GeoChildNodeWithTrf> surfaces = findAllSubVolumes(physVol);
   std::vector<GeoModelSensitiveSurface> sensitives;
@@ -195,6 +163,9 @@
     const Transform3 &transform =
         fpv->getAbsoluteTransform() * surface.transform;
     convertSensitive(surface.volume, transform, sensitives);
+  }
+  for (auto &[detEl, _] : sensitives) {
+    detEl->setDatabaseEntryName(name);
   }
   cache.sensitiveSurfaces.insert(cache.sensitiveSurfaces.end(),
                                  sensitives.begin(), sensitives.end());
@@ -212,11 +183,11 @@
   }
   // If fpv has no subs and should not be converted to volume convert to surface
   else if (subvolumes.empty()) {
->>>>>>> 11be3396
     // convert fpvs to surfaces
     const Transform3 &transform = fpv->getAbsoluteTransform();
     convertSensitive(fpv, transform, cache.sensitiveSurfaces);
 
+    const auto prevSize = cache.sensitiveSurfaces.size();
     for (auto i = prevSize; i < cache.sensitiveSurfaces.size(); ++i) {
       auto &[detEl, _] = cache.sensitiveSurfaces[i];
       detEl->setDatabaseEntryName(name);
