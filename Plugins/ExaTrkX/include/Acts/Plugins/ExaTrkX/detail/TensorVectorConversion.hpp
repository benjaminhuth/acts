--- conflicted
+++ resolved
@@ -105,8 +105,6 @@
 }
 
 template <typename T>
-<<<<<<< HEAD
-=======
 torch::Tensor actsToNonOwningTorchTensor(Acts::Tensor<T> &tensor) {
   const auto device = tensor.device().type == Acts::Device::Type::eCUDA
                           ? torch::Device(torch::kCUDA, tensor.device().index)
@@ -119,7 +117,6 @@
 }
 
 template <typename T>
->>>>>>> e025f941
 Tensor<T> torchToActsTensor(const at::Tensor &tensor,
                             const ExecutionContext &execContext) {
   assert(tensor.is_contiguous());
