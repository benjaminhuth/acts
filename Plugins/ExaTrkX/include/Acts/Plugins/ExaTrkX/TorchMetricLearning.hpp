// This file is part of the Acts project.
//
// Copyright (C) 2023 CERN for the benefit of the Acts project
//
// This Source Code Form is subject to the terms of the Mozilla Public
// License, v. 2.0. If a copy of the MPL was not distributed with this
// file, You can obtain one at http://mozilla.org/MPL/2.0/.

#pragma once

#include "Acts/Plugins/ExaTrkX/Stages.hpp"
#include "Acts/Utilities/Logger.hpp"

#include <memory>

namespace torch::jit {
class Module;
}

namespace c10 {
enum class DeviceType : std::int8_t;
}

namespace Acts {

class TorchMetricLearning final : public Acts::GraphConstructionBase {
 public:
  struct Config {
    std::string modelPath;
    int numFeatures = 3;
    int embeddingDim = 8;
    float rVal = 1.6;
    int knnVal = 500;
    bool shuffleDirections = false;
    int deviceID = 0;  // default is the first GPU if available
  };

  TorchMetricLearning(const Config &cfg, std::unique_ptr<const Logger> logger);
  ~TorchMetricLearning();

<<<<<<< HEAD
  std::tuple<std::any, std::any, std::any> operator()(
      std::vector<float> &inputValues, std::size_t numNodes,
      const std::vector<uint64_t> &moduleIds, int deviceHint = -1) override;
=======
  std::tuple<std::any, std::any> operator()(
      std::vector<float> &inputValues, std::size_t numNodes,
      torch::Device device = torch::Device(torch::kCPU)) override;
>>>>>>> fad61a0a

  Config config() const { return m_cfg; }
  torch::Device device() const override { return m_device; };

 private:
  std::unique_ptr<const Acts::Logger> m_logger;
  const auto &logger() const { return *m_logger; }

  Config m_cfg;
  c10::DeviceType m_deviceType;
  torch::Device m_device;
  std::unique_ptr<torch::jit::Module> m_model;
};

}  // namespace Acts<|MERGE_RESOLUTION|>--- conflicted
+++ resolved
@@ -38,15 +38,9 @@
   TorchMetricLearning(const Config &cfg, std::unique_ptr<const Logger> logger);
   ~TorchMetricLearning();
 
-<<<<<<< HEAD
   std::tuple<std::any, std::any, std::any> operator()(
       std::vector<float> &inputValues, std::size_t numNodes,
-      const std::vector<uint64_t> &moduleIds, int deviceHint = -1) override;
-=======
-  std::tuple<std::any, std::any> operator()(
-      std::vector<float> &inputValues, std::size_t numNodes,
-      torch::Device device = torch::Device(torch::kCPU)) override;
->>>>>>> fad61a0a
+      const std::vector<uint64_t> &moduleIds, torch::Device device = torch::Device(torch::kCPU)) override;
 
   Config config() const { return m_cfg; }
   torch::Device device() const override { return m_device; };
