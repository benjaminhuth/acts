// This file is part of the ACTS project.
//
// Copyright (C) 2016 CERN for the benefit of the ACTS project
//
// This Source Code Form is subject to the terms of the Mozilla Public
// License, v. 2.0. If a copy of the MPL was not distributed with this
// file, You can obtain one at https://mozilla.org/MPL/2.0/.

#pragma once

#include <algorithm>
#include <array>
#include <cassert>
#include <cmath>
#include <cstdint>
#include <cstring>
#include <functional>
#include <optional>
#include <ostream>

/// Forward declare cuda stream, to be able to use the header without cuda
struct CUstream_st;
using cudaStream_t = CUstream_st *;

namespace Acts {

/// A simple device description struct
struct Device {
  enum class Type { eCPU, eCUDA };
  Type type = Type::eCPU;
  std::size_t index = 0;

  static Device Cpu() { return {Type::eCPU, 0}; }
  static Device Cuda(std::size_t index = 0) { return {Type::eCUDA, index}; }

  bool isCpu() const { return type == Type::eCPU; }
  bool isCuda() const { return type == Type::eCUDA; }

  bool operator==(const Device &) const = default;
};

/// Easy printout of device
inline std::ostream &operator<<(std::ostream &os, Device device) {
  if (device.type == Device::Type::eCPU) {
    os << "CPU";
  } else {
    os << "CUDA(" << device.index << ")";
  }
  return os;
}

/// Capture the context of the execution
struct ExecutionContext {
  Acts::Device device{Acts::Device::Type::eCPU};
  std::optional<cudaStream_t> stream;
};

namespace detail {

/// This class implements the memory management for the Acts::Tensor
class TensorMemoryImpl {
 public:
  using Deleter = std::function<void(void *)>;

  TensorMemoryImpl(std::size_t nbytes, const ExecutionContext &execContext);

  TensorMemoryImpl(const TensorMemoryImpl &) = delete;
  TensorMemoryImpl(TensorMemoryImpl &&) noexcept;

  TensorMemoryImpl &operator=(const TensorMemoryImpl &) = delete;
  TensorMemoryImpl &operator=(TensorMemoryImpl &&) noexcept;

  ~TensorMemoryImpl();

  TensorMemoryImpl clone(std::size_t nbytes, const ExecutionContext &to) const;

  void *data() { return m_ptr; }
  const void *data() const { return m_ptr; }

  Acts::Device device() const { return m_device; }

 private:
  void moveConstruct(TensorMemoryImpl &&) noexcept;

  void *m_ptr{};
  Deleter m_deleter;
  Acts::Device m_device{};
};
}  // namespace detail

/// This is a very small, limited class that models a 2D tensor of arbitrary
/// type. It is move-only, and only possible to create via static factory
/// functions to ensure lifetime management.
/// This on purpose does not implement operations such as clone/to-host/to-cuda
template <typename T>
class Tensor {
 public:
  using Shape = std::array<std::size_t, 2>;

  static Tensor Create(Shape shape, const ExecutionContext &execContext) {
    detail::TensorMemoryImpl memory(shape[0] * shape[1] * sizeof(T),
                                    execContext);
    return Tensor(std::move(memory), shape);
  }

  /// Clone the tensor, copying the data to the new device
  /// @param to The {device, stream} to clone to
  /// @note This is a always a deep copy, even if the source and destination are the
  /// same device
  Tensor clone(const ExecutionContext &to) const {
<<<<<<< HEAD
    auto clonedMemory = m_memory.clone(nbytes(), to);
    return Tensor(std::move(clonedMemory), m_shape);
=======
    auto clonedPtr = detail::cloneTensorMemory(m_ptr, nbytes(), m_device, to);
    return Tensor(m_shape, std::move(clonedPtr), to);
>>>>>>> 8b8d82ea
  }

  /// Get the non-const data pointer
  T *data() { return static_cast<T *>(m_memory.data()); }

  /// Get the const data pointer
  const T *data() const { return static_cast<const T *>(m_memory.data()); }

  /// Get the shape of the tensor
  Shape shape() const { return m_shape; }

  /// Get the number of elements in the tensor
  std::size_t size() const { return m_shape[0] * m_shape[1]; }

  /// Get the number of bytes of the tensor
  std::size_t nbytes() const { return size() * sizeof(T); }

  /// Get the device of the tensor
  Acts::Device device() const { return m_memory.device(); }

 private:
  Tensor(detail::TensorMemoryImpl memory, Shape shape)
      : m_shape(shape), m_memory(std::move(memory)) {}

  Shape m_shape{};
  detail::TensorMemoryImpl m_memory;
};

/// Element-wise sigmoid function for float cpu tensors
/// @param tensor The tensor to apply the sigmoid function to
/// @param stream The stream to use for the operation in case of CUDA
void sigmoid(Tensor<float> &tensor, std::optional<cudaStream_t> stream = {});

/// Apply a score cut to the tensor and return a new tensor with the values that
/// satisfy the cut
/// @param scores The edge score tensor
/// @param edgeIndex The edge index tensor
/// @param cut The score cut value which edges to accept
/// @param stream The stream to use for the operation in case of CUDA
std::pair<Tensor<float>, Tensor<std::int64_t>> applyScoreCut(
    const Tensor<float> &scores, const Tensor<std::int64_t> &edgeIndex,
    float cut, std::optional<cudaStream_t> stream = {});

}  // namespace Acts<|MERGE_RESOLUTION|>--- conflicted
+++ resolved
@@ -8,6 +8,8 @@
 
 #pragma once
 
+#include "Acts/Utilities/Concepts.hpp"
+
 #include <algorithm>
 #include <array>
 #include <cassert>
@@ -15,6 +17,7 @@
 #include <cstdint>
 #include <cstring>
 #include <functional>
+#include <memory>
 #include <optional>
 #include <ostream>
 
@@ -57,50 +60,29 @@
 
 namespace detail {
 
-/// This class implements the memory management for the Acts::Tensor
-class TensorMemoryImpl {
- public:
-  using Deleter = std::function<void(void *)>;
+using TensorDeleter = std::function<void(void *)>;
+using TensorPtr = std::unique_ptr<void, TensorDeleter>;
 
-  TensorMemoryImpl(std::size_t nbytes, const ExecutionContext &execContext);
+TensorPtr createTensorMemory(std::size_t nbytes, const ExecutionContext &ctx);
+TensorPtr cloneTensorMemory(const TensorPtr &ptrFrom, std::size_t nbytes,
+                            Acts::Device devFrom,
+                            const ExecutionContext &ctxTo);
 
-  TensorMemoryImpl(const TensorMemoryImpl &) = delete;
-  TensorMemoryImpl(TensorMemoryImpl &&) noexcept;
-
-  TensorMemoryImpl &operator=(const TensorMemoryImpl &) = delete;
-  TensorMemoryImpl &operator=(TensorMemoryImpl &&) noexcept;
-
-  ~TensorMemoryImpl();
-
-  TensorMemoryImpl clone(std::size_t nbytes, const ExecutionContext &to) const;
-
-  void *data() { return m_ptr; }
-  const void *data() const { return m_ptr; }
-
-  Acts::Device device() const { return m_device; }
-
- private:
-  void moveConstruct(TensorMemoryImpl &&) noexcept;
-
-  void *m_ptr{};
-  Deleter m_deleter;
-  Acts::Device m_device{};
-};
 }  // namespace detail
 
 /// This is a very small, limited class that models a 2D tensor of arbitrary
 /// type. It is move-only, and only possible to create via static factory
 /// functions to ensure lifetime management.
 /// This on purpose does not implement operations such as clone/to-host/to-cuda
-template <typename T>
+template <Acts::Concepts::arithmetic T>
 class Tensor {
  public:
   using Shape = std::array<std::size_t, 2>;
 
   static Tensor Create(Shape shape, const ExecutionContext &execContext) {
-    detail::TensorMemoryImpl memory(shape[0] * shape[1] * sizeof(T),
-                                    execContext);
-    return Tensor(std::move(memory), shape);
+    auto ptr = detail::createTensorMemory(shape[0] * shape[1] * sizeof(T),
+                                          execContext);
+    return Tensor(shape, std::move(ptr), execContext);
   }
 
   /// Clone the tensor, copying the data to the new device
@@ -108,20 +90,15 @@
   /// @note This is a always a deep copy, even if the source and destination are the
   /// same device
   Tensor clone(const ExecutionContext &to) const {
-<<<<<<< HEAD
-    auto clonedMemory = m_memory.clone(nbytes(), to);
-    return Tensor(std::move(clonedMemory), m_shape);
-=======
     auto clonedPtr = detail::cloneTensorMemory(m_ptr, nbytes(), m_device, to);
     return Tensor(m_shape, std::move(clonedPtr), to);
->>>>>>> 8b8d82ea
   }
 
   /// Get the non-const data pointer
-  T *data() { return static_cast<T *>(m_memory.data()); }
+  T *data() { return static_cast<T *>(m_ptr.get()); }
 
   /// Get the const data pointer
-  const T *data() const { return static_cast<const T *>(m_memory.data()); }
+  const T *data() const { return static_cast<const T *>(m_ptr.get()); }
 
   /// Get the shape of the tensor
   Shape shape() const { return m_shape; }
@@ -133,14 +110,15 @@
   std::size_t nbytes() const { return size() * sizeof(T); }
 
   /// Get the device of the tensor
-  Acts::Device device() const { return m_memory.device(); }
+  Acts::Device device() const { return m_device; }
 
  private:
-  Tensor(detail::TensorMemoryImpl memory, Shape shape)
-      : m_shape(shape), m_memory(std::move(memory)) {}
+  Tensor(Shape shape, detail::TensorPtr ptr, const ExecutionContext &ctx)
+      : m_shape(shape), m_ptr(std::move(ptr)), m_device(ctx.device) {}
 
   Shape m_shape{};
-  detail::TensorMemoryImpl m_memory;
+  detail::TensorPtr m_ptr;
+  Device m_device{};
 };
 
 /// Element-wise sigmoid function for float cpu tensors
