add_library(
    ActsPluginExaTrkX
    SHARED
<<<<<<< HEAD
    src/buildEdges.cpp
    src/ExaTrkXPipeline.cpp
    src/GnnTrackFitterCpu.cpp
=======
    src/ExaTrkXPipeline.cpp
    src/Tensor.cpp
    src/BoostTrackBuilding.cpp
    src/TruthGraphMetricsHook.cpp
    src/GraphStoreHook.cpp
>>>>>>> 95264c89
)

if(ACTS_EXATRKX_ENABLE_CUDA)
    target_compile_definitions(ActsPluginExaTrkX PUBLIC ACTS_EXATRKX_WITH_CUDA)
    target_sources(
        ActsPluginExaTrkX
        PRIVATE src/CudaTrackBuilding.cu src/JunctionRemoval.cu src/Tensor.cu
    )
endif()

if(ACTS_EXATRKX_ENABLE_MODULEMAP)
    target_compile_definitions(
        ActsPluginExaTrkX
        PUBLIC ACTS_EXATRKX_WITH_MODULEMAP
    )

    target_link_libraries(
        ActsPluginExaTrkX
        PRIVATE ModuleMapGraph::CPU ModuleMapGraph::GPU
    )
    target_sources(ActsPluginExaTrkX PRIVATE src/ModuleMapCuda.cu)
endif()

if(ACTS_EXATRKX_ENABLE_ONNX)
    target_sources(ActsPluginExaTrkX PRIVATE src/OnnxEdgeClassifier.cpp)
    target_link_libraries(ActsPluginExaTrkX PRIVATE onnxruntime::onnxruntime)
    target_compile_definitions(
        ActsPluginExaTrkX
        PUBLIC ACTS_EXATRKX_ONNX_BACKEND
    )
endif()

if(ACTS_EXATRKX_ENABLE_TORCH)
    target_sources(
        ActsPluginExaTrkX
        PRIVATE
            src/TorchEdgeClassifier.cpp
            src/TorchMetricLearning.cpp
            src/buildEdges.cpp
    )
endif()

if(ACTS_EXATRKX_ENABLE_TENSORRT)
    find_package(TensorRT REQUIRED)
    message(STATUS "Found TensorRT ${TensorRT_VERSION}")
    target_link_libraries(
        ActsPluginExaTrkX
        PUBLIC trt::nvinfer trt::nvinfer_plugin
    )
    target_sources(ActsPluginExaTrkX PRIVATE src/TensorRTEdgeClassifier.cpp)
    target_compile_definitions(
        ActsPluginExaTrkX
        PUBLIC ACTS_EXATRKX_WITH_TENSORRT
    )
endif()

target_include_directories(
    ActsPluginExaTrkX
    PUBLIC
        $<BUILD_INTERFACE:${CMAKE_CURRENT_SOURCE_DIR}/include>
        $<INSTALL_INTERFACE:${CMAKE_INSTALL_INCLUDEDIR}>
)

target_link_libraries(
    ActsPluginExaTrkX
    PUBLIC ActsCore Boost::boost std::filesystem
)

if(ACTS_EXATRKX_ENABLE_CUDA)
    target_compile_features(ActsPluginExaTrkX PUBLIC cuda_std_20)
    set_target_properties(
        ActsPluginExaTrkX
        PROPERTIES CUDA_STANDARD_REQUIRED ON CUDA_SEPARABLE_COMPILATION OFF
    )
    target_compile_options(
        ActsPluginExaTrkX
        PRIVATE
            $<$<COMPILE_LANGUAGE:CUDA>:-g
            --generate-line-info
            --expt-relaxed-constexpr
            --extended-lambda>
    )
    target_compile_definitions(
        ActsPluginExaTrkX
        PUBLIC CUDA_API_PER_THREAD_DEFAULT_STREAM
    )
    target_link_libraries(ActsPluginExaTrkX PUBLIC CUDA::cudart)
else()
    target_compile_definitions(ActsPluginExaTrkX PUBLIC ACTS_EXATRKX_CPUONLY)
endif()

if(ACTS_EXATRKX_ENABLE_TORCH)
    target_compile_definitions(
        ActsPluginExaTrkX
        PUBLIC ACTS_EXATRKX_TORCH_BACKEND
    )
    target_link_libraries(ActsPluginExaTrkX PRIVATE ${TORCH_LIBRARIES} frnn)
    find_package(TorchScatter QUIET)
    if(NOT TARGET TorchScatter::TorchScatter)
        message(
            WARNING
            "Torch scatter not found, models that rely on torch-scatter will not work"
        )
    else()
        target_link_libraries(
            ActsPluginExaTrkX
            PRIVATE TorchScatter::TorchScatter
        )
        # Should not discard TorchScatter even if its not needed at this point
        # since we need the scatter_max operation in the torch script later
        target_link_options(ActsPluginExaTrkX PUBLIC "-Wl,-no-as-needed")
    endif()
endif()

install(
    TARGETS ActsPluginExaTrkX
    EXPORT ActsPluginExaTrkXTargets
    LIBRARY DESTINATION ${CMAKE_INSTALL_LIBDIR}
)
install(DIRECTORY include/Acts DESTINATION ${CMAKE_INSTALL_INCLUDEDIR})<|MERGE_RESOLUTION|>--- conflicted
+++ resolved
@@ -1,17 +1,13 @@
 add_library(
     ActsPluginExaTrkX
     SHARED
-<<<<<<< HEAD
     src/buildEdges.cpp
     src/ExaTrkXPipeline.cpp
     src/GnnTrackFitterCpu.cpp
-=======
-    src/ExaTrkXPipeline.cpp
     src/Tensor.cpp
     src/BoostTrackBuilding.cpp
     src/TruthGraphMetricsHook.cpp
     src/GraphStoreHook.cpp
->>>>>>> 95264c89
 )
 
 if(ACTS_EXATRKX_ENABLE_CUDA)
