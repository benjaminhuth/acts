--- conflicted
+++ resolved
@@ -75,10 +75,6 @@
 )
 
 if(ACTS_EXATRKX_ENABLE_CUDA)
-<<<<<<< HEAD
-    target_link_libraries(ActsPluginExaTrkX PRIVATE CUDA::cudart)
-=======
->>>>>>> e025f941
     target_compile_features(ActsPluginExaTrkX PUBLIC cuda_std_20)
     set_target_properties(
         ActsPluginExaTrkX
@@ -96,11 +92,7 @@
         ActsPluginExaTrkX
         PUBLIC CUDA_API_PER_THREAD_DEFAULT_STREAM
     )
-<<<<<<< HEAD
-    target_link_libraries(ActsPluginExaTrkX PRIVATE CUDA::cudart)
-=======
     target_link_libraries(ActsPluginExaTrkX PUBLIC CUDA::cudart)
->>>>>>> e025f941
 else()
     target_compile_definitions(ActsPluginExaTrkX PUBLIC ACTS_EXATRKX_CPUONLY)
 endif()
