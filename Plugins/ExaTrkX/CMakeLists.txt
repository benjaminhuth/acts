--- conflicted
+++ resolved
@@ -3,15 +3,11 @@
     SHARED
     src/buildEdges.cpp
     src/ExaTrkXPipeline.cpp
-<<<<<<< HEAD
-    src/BoostWalkthrough.cpp
     src/DummyEdgeClassifier.cpp
     src/GNNTrackFitterCPU.cpp
     src/FullyConnectedGraphConstructor.cpp
-=======
     src/Tensor.cpp
     src/BoostTrackBuilding.cpp
->>>>>>> 5f889bfd
 )
 
 if(ACTS_EXATRKX_ENABLE_CUDA)
@@ -153,17 +149,7 @@
         $<INSTALL_INTERFACE:${CMAKE_INSTALL_INCLUDEDIR}>
 )
 
-target_link_libraries(
-    ActsPluginExaTrkX
-<<<<<<< HEAD
-    PUBLIC
-        ActsCore
-        Boost::boost
-        torch # TODO try to make this private again (torch::Device is leaking)
-=======
-    PUBLIC ActsCore Boost::boost std::filesystem
->>>>>>> 5f889bfd
-)
+target_link_libraries(ActsPluginExaTrkX PUBLIC ActsCore Boost::boost)
 
 if(ACTS_EXATRKX_ENABLE_CUDA)
     target_compile_features(ActsPluginExaTrkX PUBLIC cuda_std_20)
@@ -192,11 +178,8 @@
         ActsPluginExaTrkX
         PUBLIC ACTS_EXATRKX_TORCH_BACKEND
     )
-<<<<<<< HEAD
-
-=======
+
     target_link_libraries(ActsPluginExaTrkX PRIVATE ${TORCH_LIBRARIES} frnn)
->>>>>>> 5f889bfd
     find_package(TorchScatter QUIET)
     if(NOT TARGET TorchScatter::TorchScatter)
         message(
@@ -212,7 +195,6 @@
         # since we need the scatter_max operation in the torch script later
         target_link_options(ActsPluginExaTrkX PUBLIC "-Wl,-no-as-needed")
     endif()
-<<<<<<< HEAD
 endif()
 
 if(ACTS_EXATRKX_ENABLE_NVTX)
@@ -221,8 +203,6 @@
     endif()
     target_link_libraries(ActsPluginExaTrkX PUBLIC CUDA::nvtx3)
     target_compile_definitions(ActsPluginExaTrkX PUBLIC ACTS_EXATRKX_NVTX)
-=======
->>>>>>> 5f889bfd
 endif()
 
 install(
