--- conflicted
+++ resolved
@@ -1,4 +1,3 @@
-<<<<<<< HEAD
 add_library(
     ActsPluginExaTrkX
     SHARED
@@ -6,15 +5,11 @@
     src/ExaTrkXPipeline.cpp
     src/BoostWalkthrough.cpp
 )
-=======
-add_library(ActsPluginExaTrkX SHARED src/buildEdges.cpp src/ExaTrkXPipeline.cpp)
->>>>>>> 19e22e82
 
 if(ACTS_EXATRKX_ENABLE_CUDA)
     target_compile_definitions(ActsPluginExaTrkX PUBLIC ACTS_EXATRKX_WITH_CUDA)
     target_sources(ActsPluginExaTrkX PRIVATE src/CudaTrackBuilding.cu)
 endif()
-<<<<<<< HEAD
 
 if(ACTS_EXATRKX_ENABLE_MODULEMAP)
     option(ACTS_EXATRKX_OLD_MMG_API OFF)
@@ -46,19 +41,12 @@
         #endif()
     endif()
 endif()
-=======
->>>>>>> 19e22e82
 
 if(ACTS_EXATRKX_ENABLE_ONNX)
     target_sources(
         ActsPluginExaTrkX
-<<<<<<< HEAD
         PRIVATE src/OnnxEdgeClassifier.cpp
         #src/OnnxMetricLearning.cpp
-        #src/CugraphTrackBuilding.cpp
-=======
-        PRIVATE src/OnnxEdgeClassifier.cpp src/OnnxMetricLearning.cpp
->>>>>>> 19e22e82
     )
 endif()
 
@@ -74,7 +62,6 @@
     )
 endif()
 
-<<<<<<< HEAD
 if(ACTS_EXATRKX_ENABLE_TORCH_AOT)
     target_sources(ActsPluginExaTrkX PRIVATE src/TorchEdgeClassifierAOT.cpp)
     target_compile_definitions(
@@ -92,8 +79,6 @@
     target_link_libraries(ActsPluginExaTrkX PUBLIC TorchGnnAot)
 endif()
 
-=======
->>>>>>> 19e22e82
 if(ACTS_EXATRKX_ENABLE_TENSORRT)
     find_package(TensorRT REQUIRED)
     message(STATUS "Found TensorRT ${TensorRT_VERSION}")
@@ -129,12 +114,6 @@
     target_compile_features(ActsPluginExaTrkX PUBLIC cuda_std_20)
     set_target_properties(
         ActsPluginExaTrkX
-<<<<<<< HEAD
-        PROPERTIES
-            CUDA_STANDARD 20
-            CUDA_STANDARD_REQUIRED ON
-            CUDA_SEPARABLE_COMPILATION ON
-=======
         PROPERTIES CUDA_STANDARD_REQUIRED ON CUDA_SEPARABLE_COMPILATION ON
     )
     target_compile_options(
@@ -143,7 +122,6 @@
             $<$<COMPILE_LANGUAGE:CUDA>:-g
             --generate-line-info
             --extended-lambda>
->>>>>>> 19e22e82
     )
     target_compile_options(
         ActsPluginExaTrkX
@@ -167,15 +145,7 @@
         PUBLIC ACTS_EXATRKX_ONNX_BACKEND
     )
 
-<<<<<<< HEAD
-    target_link_libraries(
-        ActsPluginExaTrkX
-        PRIVATE
-            OnnxRuntime #cugraph::cugraph
-    )
-=======
     target_link_libraries(ActsPluginExaTrkX PRIVATE OnnxRuntime)
->>>>>>> 19e22e82
 endif()
 
 if(ACTS_EXATRKX_ENABLE_TORCH)
