// This file is part of the ACTS project.
//
// Copyright (C) 2016 CERN for the benefit of the ACTS project
//
// This Source Code Form is subject to the terms of the Mozilla Public
// License, v. 2.0. If a copy of the MPL was not distributed with this
// file, You can obtain one at https://mozilla.org/MPL/2.0/.

#include "Acts/Plugins/ExaTrkX/TensorRTEdgeClassifier.hpp"

#include "Acts/Plugins/ExaTrkX/detail/CudaUtils.hpp"

#include <chrono>
#include <filesystem>
#include <fstream>

#include <NvInfer.h>
#include <NvInferPlugin.h>
#include <NvInferRuntimeBase.h>
#include <cuda_runtime.h>

#include "printCudaMemInfo.hpp"

namespace {

class TensorRTLogger : public nvinfer1::ILogger {
  std::unique_ptr<const Acts::Logger> m_logger;

 public:
  TensorRTLogger(Acts::Logging::Level lvl)
      : m_logger(Acts::getDefaultLogger("TensorRT", lvl)) {}

  void log(Severity severity, const char *msg) noexcept override {
    const auto &logger = *m_logger;
    switch (severity) {
      case Severity::kVERBOSE:
        ACTS_DEBUG(msg);
        break;
      case Severity::kINFO:
        ACTS_INFO(msg);
        break;
      case Severity::kWARNING:
        ACTS_WARNING(msg);
        break;
      case Severity::kERROR:
        ACTS_ERROR(msg);
        break;
      case Severity::kINTERNAL_ERROR:
        ACTS_FATAL(msg);
        break;
    }
  }
};

}  // namespace

namespace Acts {

TensorRTEdgeClassifier::TensorRTEdgeClassifier(
    const Config &cfg, std::unique_ptr<const Logger> _logger)
    : m_logger(std::move(_logger)),
      m_cfg(cfg),
      m_trtLogger(std::make_unique<TensorRTLogger>(m_logger->level())) {
  auto status = initLibNvInferPlugins(m_trtLogger.get(), "");
  if (!status) {
    throw std::runtime_error("Failed to initialize TensorRT plugins");
  }

  std::size_t fsize =
      std::filesystem::file_size(std::filesystem::path(m_cfg.modelPath));
  std::vector<char> engineData(fsize);

  ACTS_DEBUG("Load '" << m_cfg.modelPath << "' with size " << fsize);

  std::ifstream engineFile(m_cfg.modelPath);
  if (!engineFile) {
    throw std::runtime_error("Failed to open engine file");
  } else if (!engineFile.read(engineData.data(), fsize)) {
    throw std::runtime_error("Failed to read engine file");
  }

  m_runtime.reset(nvinfer1::createInferRuntime(*m_trtLogger));
  if (!m_runtime) {
    throw std::runtime_error("Failed to create TensorRT runtime");
  }

  m_engine.reset(m_runtime->deserializeCudaEngine(engineData.data(), fsize));
  if (!m_engine) {
    throw std::runtime_error("Failed to deserialize CUDA engine");
  }

  ACTS_INFO("Device memory required by TRT context: "
            << m_engine->getDeviceMemorySizeV2() * 1e-9 << " GB");

  for (auto i = 0ul; i < m_cfg.numExecutionContexts; ++i) {
    ACTS_DEBUG("Create execution context " << i);
    m_contexts.emplace_back(m_engine->createExecutionContext());
    if (!m_contexts.back()) {
      throw std::runtime_error("Failed to create execution context");
    }
  }

  std::size_t freeMem{}, totalMem{};
  ACTS_CUDA_CHECK(cudaMemGetInfo(&freeMem, &totalMem));
  ACTS_DEBUG("Used CUDA memory after TensorRT initialization: "
             << (totalMem - freeMem) * 1e-9 << " / " << totalMem * 1e-9
             << " GB");

<<<<<<< HEAD
  m_count.emplace(m_contexts.size());
=======
  if (m_engine->getNbOptimizationProfiles() > 1) {
    ACTS_WARNING("Cannot handle more then one optimization profile for now");
  }

  m_maxNodes =
      m_engine->getProfileShape("x", 0, nvinfer1::OptProfileSelector::kMAX)
          .d[0];
  ACTS_INFO("Maximum number of nodes: " << m_maxNodes);

  auto maxEdgesA =
      m_engine
          ->getProfileShape("edge_index", 0, nvinfer1::OptProfileSelector::kMAX)
          .d[1];
  auto maxEdgesB =
      m_engine
          ->getProfileShape("edge_attr", 0, nvinfer1::OptProfileSelector::kMAX)
          .d[0];

  if (maxEdgesA != maxEdgesB) {
    throw std::invalid_argument(
        "Inconsistent max edges definition in engine for 'edge_index' and "
        "'edge_attr'");
  }

  m_maxEdges = maxEdgesA;
  ACTS_INFO("Maximum number of edges: " << m_maxEdges);
>>>>>>> f7d0f341
}

TensorRTEdgeClassifier::~TensorRTEdgeClassifier() {}

PipelineTensors TensorRTEdgeClassifier::operator()(
    PipelineTensors tensors, const ExecutionContext &execContext) {
  assert(execContext.device.type == Acts::Device::Type::eCUDA);

  decltype(std::chrono::high_resolution_clock::now()) t0, t1, t2, t3, t4;
  t0 = std::chrono::high_resolution_clock::now();

  // Curing this would require more complicated handling, and should happen
  // almost never
  if (auto nNodes = tensors.nodeFeatures.shape().at(0); nNodes > m_maxNodes) {
    ACTS_WARNING("Number of nodes ("
                 << nNodes << ") exceeds configured maximum, return 0 edges");
    throw NoEdgesError{};
  }

  if (auto nEdges = tensors.edgeIndex.shape().at(1); nEdges > m_maxEdges) {
    ACTS_WARNING("Number of edges ("
                 << nEdges << ") exceeds maximum, shrink edge tensor to "
                 << m_maxEdges);

    auto [newEdgeIndex, newEdgeFeatures] =
        applyEdgeLimit(tensors.edgeIndex, tensors.edgeFeatures, m_maxEdges,
                       execContext.stream);
    tensors.edgeIndex = std::move(newEdgeIndex);
    tensors.edgeFeatures = std::move(newEdgeFeatures);
  }

  // get a context from the list of contexts
  std::unique_ptr<nvinfer1::IExecutionContext> context;

  // Try to decrement the count before getting a context. By this it should be
  // garantueed that a context is available
  m_count->acquire();
  assert(!m_contexts.empty());

  // Protect access to the context by a mutex
  {
    std::lock_guard<std::mutex> lock(m_contextMutex);
    context = std::move(m_contexts.back());
    m_contexts.pop_back();
  }

  context->setInputShape(
      "x", nvinfer1::Dims2{static_cast<long>(tensors.nodeFeatures.shape()[0]),
                           static_cast<long>(tensors.nodeFeatures.shape()[1])});
  context->setTensorAddress("x", tensors.nodeFeatures.data());

  context->setInputShape(
      "edge_index",
      nvinfer1::Dims2{static_cast<long>(tensors.edgeIndex.shape()[0]),
                      static_cast<long>(tensors.edgeIndex.shape()[1])});
  context->setTensorAddress("edge_index", tensors.edgeIndex.data());

  if (tensors.edgeFeatures.has_value()) {
    context->setInputShape(
        "edge_attr",
        nvinfer1::Dims2{static_cast<long>(tensors.edgeFeatures->shape()[0]),
                        static_cast<long>(tensors.edgeFeatures->shape()[1])});
    context->setTensorAddress("edge_attr", tensors.edgeFeatures->data());
  }

  auto scores =
      Tensor<float>::Create({tensors.edgeIndex.shape()[1], 1ul}, execContext);
  context->setTensorAddress("output", scores.data());

  t2 = std::chrono::high_resolution_clock::now();

  auto stream = execContext.stream.value();
  auto status = context->enqueueV3(stream);
  if (!status) {
    throw std::runtime_error("Failed to execute TensorRT model");
  }
  ACTS_CUDA_CHECK(cudaStreamSynchronize(stream));

  t3 = std::chrono::high_resolution_clock::now();

  {
    std::lock_guard<std::mutex> lock(m_contextMutex);
    m_contexts.push_back(std::move(context));
  }

  // Increment the count after the context have been put back in the vector
  m_count->release();

  sigmoid(scores, execContext.stream);

  ACTS_VERBOSE("Size after classifier: " << scores.shape()[0]);
  printCudaMemInfo(logger());

  auto [newScores, newEdgeIndex] =
      applyScoreCut(scores, tensors.edgeIndex, m_cfg.cut, execContext.stream);
  ACTS_VERBOSE("Size after score cut: " << newEdgeIndex.shape()[1]);
  printCudaMemInfo(logger());

  t4 = std::chrono::high_resolution_clock::now();

  auto milliseconds = [](const auto &a, const auto &b) {
    return std::chrono::duration<double, std::milli>(b - a).count();
  };
  ACTS_DEBUG("Time anycast:  " << milliseconds(t0, t1));
  ACTS_DEBUG("Time alloc, set shape " << milliseconds(t1, t2));
  ACTS_DEBUG("Time inference:       " << milliseconds(t2, t3));
  ACTS_DEBUG("Time sigmoid and cut: " << milliseconds(t3, t4));

  return {std::move(tensors.nodeFeatures), std::move(newEdgeIndex),
          std::nullopt, std::move(newScores)};
}

}  // namespace Acts<|MERGE_RESOLUTION|>--- conflicted
+++ resolved
@@ -106,9 +106,8 @@
              << (totalMem - freeMem) * 1e-9 << " / " << totalMem * 1e-9
              << " GB");
 
-<<<<<<< HEAD
   m_count.emplace(m_contexts.size());
-=======
+
   if (m_engine->getNbOptimizationProfiles() > 1) {
     ACTS_WARNING("Cannot handle more then one optimization profile for now");
   }
@@ -135,7 +134,6 @@
 
   m_maxEdges = maxEdgesA;
   ACTS_INFO("Maximum number of edges: " << m_maxEdges);
->>>>>>> f7d0f341
 }
 
 TensorRTEdgeClassifier::~TensorRTEdgeClassifier() {}
