--- conflicted
+++ resolved
@@ -141,13 +141,12 @@
   ACTS_VERBOSE("Slice of edgelist:\n" << edgeList.slice(1, 0, 5));
   printCudaMemInfo(logger());
 
-<<<<<<< HEAD
   // **********************
   // Building Edge Features
   // **********************
 
   // TODO I think this is already somewhere in the codebase
-  const float pi = static_cast<float>(M_PI);
+  const float pi = std::numbers::pi_v<float>;
   auto resetAngle = [pi](float angle) {
     if (angle > pi) {
       return angle - 2.f * pi;
@@ -187,10 +186,6 @@
   auto edgeFeatures =
       detail::vectorToTensor2D(edgeFeatureVector, numEdgeFeatures).clone();
 
-=======
-  // TODO add real edge features for this workflow later
-  std::any edgeFeatures;
->>>>>>> e10cd545
   return {std::move(inputTensors[0]).toTensor(), std::move(edgeList),
           std::move(edgeFeatures)};
 }
