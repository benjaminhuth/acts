--- conflicted
+++ resolved
@@ -59,42 +59,24 @@
   const int64_t numSpacepoints = inputValues.shape()[0];
   const int64_t numAllFeatures = inputValues.shape()[1];
 
-  auto e_opts = torch::TensorOptions().dtype(torch::kFloat32).device(device);
-  torch::Tensor nodeFeatureTensor = torch::from_blob(inputValues.data(), {numSpacepoints, numAllFeatures}, e_opts);
+  auto opts = torch::TensorOptions().dtype(torch::kFloat32).device(device);
+  torch::Tensor inputTensor = torch::from_blob(inputValues.data(), {numSpacepoints, numAllFeatures}, opts);
 
   // **********
   // Embedding
   // **********
 
-<<<<<<< HEAD
-  // Clone models (solve memory leak? members can be const...)
-  auto e_model = m_model->clone();
-  e_model.to(device);
-
   if( m_cfg.numFeatures > numAllFeatures ) {
     throw std::runtime_error("requested more features then available");
   }
-
-  std::vector<torch::jit::IValue> inputTensors;
-  inputTensors.push_back(m_cfg.numFeatures < numAllFeatures ? nodeFeatureTensor.index({Slice{}, Slice{None, m_cfg.numFeatures}}) : nodeFeatureTensor);
-  auto output = e_model.forward(inputTensors).toTensor();
-=======
-  const int64_t numSpacepoints = inputValues.size() / m_cfg.spacepointFeatures;
-  std::vector<torch::jit::IValue> inputTensors;
-  auto opts = torch::TensorOptions().dtype(torch::kFloat32).device(device);
-  torch::Tensor inputTensor =
-      torch::from_blob(inputValues.data(),
-                       {numSpacepoints, m_cfg.spacepointFeatures}, opts)
-          .to(torch::kFloat32);
 
   // Clone models (solve memory leak? members can be const...)
   auto model = m_model->clone();
   model.to(device);
 
-  inputTensors.push_back(inputTensor.to(device));
+  std::vector<torch::jit::IValue> inputTensors;
+  inputTensors.push_back(m_cfg.numFeatures < numAllFeatures ? inputTensor.index({Slice{}, Slice{None, m_cfg.numFeatures}}) : inputTensor);
   auto output = model.forward(inputTensors).toTensor();
->>>>>>> 64c4ee3d
-  inputTensors.clear();
 
   ACTS_VERBOSE("Embedding space of the first SP:\n"
                << output.slice(/*dim=*/0, /*start=*/0, /*end=*/1));
@@ -104,23 +86,14 @@
   // Building Edges
   // ****************
 
-<<<<<<< HEAD
-  auto edgeList = buildEdges(
-      output, numSpacepoints, m_cfg.embeddingDim, m_cfg.rVal, m_cfg.knnVal);
-=======
   auto edgeList = buildEdges(output, numSpacepoints, m_cfg.embeddingDim,
                              m_cfg.rVal, m_cfg.knnVal);
->>>>>>> 64c4ee3d
 
   ACTS_VERBOSE("Shape of built edges: (" << edgeList.size(0) << ", "
                                          << edgeList.size(1));
   ACTS_VERBOSE("Slice of edgelist:\n" << edgeList.slice(1, 0, 5));
   printCudaMemInfo(logger());
 
-<<<<<<< HEAD
-  return {nodeFeatureTensor, edgeList};
-=======
   return {inputTensor, edgeList};
->>>>>>> 64c4ee3d
 }
 }  // namespace Acts