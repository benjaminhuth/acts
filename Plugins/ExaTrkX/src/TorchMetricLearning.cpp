--- conflicted
+++ resolved
@@ -104,10 +104,7 @@
   // ****************
   // Building Edges
   // ****************
-<<<<<<< HEAD
-=======
 
->>>>>>> 6aff0c14
   auto edgeList = detail::buildEdges(output, m_cfg.rVal, m_cfg.knnVal,
                                      m_cfg.shuffleDirections);
 
