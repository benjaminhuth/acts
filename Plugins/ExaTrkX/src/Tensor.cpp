// This file is part of the ACTS project.
//
// Copyright (C) 2016 CERN for the benefit of the ACTS project
//
// This Source Code Form is subject to the terms of the Mozilla Public
// License, v. 2.0. If a copy of the MPL was not distributed with this
// file, You can obtain one at https://mozilla.org/MPL/2.0/.

#include "Acts/Plugins/ExaTrkX/Tensor.hpp"

#ifdef ACTS_EXATRKX_WITH_CUDA
#include "Acts/Plugins/ExaTrkX/detail/CudaUtils.hpp"
#endif

#include <cstring>
#include <iostream>
#include <numeric>

namespace Acts {

namespace detail {

<<<<<<< HEAD
static thread_local int s_debugId = 0;

TensorMemoryImpl::TensorMemoryImpl(std::size_t nbytes,
                                   const ExecutionContext &execContext)
    : m_device(execContext.device) {
  auto id = s_debugId;
  s_debugId++;
  std::cout << "create Tensor with id " << id << " on " << execContext.device
            << std::endl;
=======
TensorPtr createTensorMemory(std::size_t nbytes,
                             const ExecutionContext &execContext) {
>>>>>>> f55cbc5a
  if (execContext.device.type == Acts::Device::Type::eCPU) {
    void *ptr = new std::byte[nbytes];
    if (ptr == nullptr) {
      throw std::bad_alloc{};
    }
<<<<<<< HEAD
    m_deleter = [id](void *p) {
      std::cout << "destroy tensor on CPU with id " << id << std::endl;
      std::free(p);
    };
=======
    return TensorPtr(ptr,
                     [](void *p) { delete[] static_cast<std::byte *>(p); });
>>>>>>> f55cbc5a
  } else {
#ifdef ACTS_EXATRKX_WITH_CUDA
    assert(execContext.stream.has_value());
    auto stream = *execContext.stream;
<<<<<<< HEAD
    ACTS_CUDA_CHECK(cudaMallocAsync(&m_ptr, nbytes, stream));
    m_deleter = [stream, id](void *p) {
      std::cout << "destroy tensor on CUDA with id " << id << std::endl;
      ACTS_CUDA_CHECK(cudaFreeAsync(p, stream));
    };
=======
    void *ptr{};
    ACTS_CUDA_CHECK(cudaMallocAsync(&ptr, nbytes, stream));
    return TensorPtr(
        ptr, [stream](void *p) { ACTS_CUDA_CHECK(cudaFreeAsync(p, stream)); });
>>>>>>> f55cbc5a
#else
    throw std::runtime_error(
        "Cannot create CUDA tensor, library was not compiled with CUDA");
#endif
  }
}

TensorPtr cloneTensorMemory(const TensorPtr &ptr, std::size_t nbytes,
                            Device devFrom, const ExecutionContext &to) {
  auto clone = createTensorMemory(nbytes, to);
  if (devFrom.isCpu() && to.device.isCpu()) {
    std::memcpy(clone.get(), ptr.get(), nbytes);
  } else {
#ifdef ACTS_EXATRKX_WITH_CUDA
    assert(to.stream.has_value());
    if (devFrom.isCuda() && to.device.isCuda()) {
      ACTS_CUDA_CHECK(cudaMemcpyAsync(clone.get(), ptr.get(), nbytes,
                                      cudaMemcpyDeviceToDevice, *to.stream));
    } else if (devFrom.isCpu() && to.device.isCuda()) {
      ACTS_CUDA_CHECK(cudaMemcpyAsync(clone.get(), ptr.get(), nbytes,
                                      cudaMemcpyHostToDevice, *to.stream));
    } else if (devFrom.isCuda() && to.device.isCpu()) {
      ACTS_CUDA_CHECK(cudaMemcpyAsync(clone.get(), ptr.get(), nbytes,
                                      cudaMemcpyDeviceToHost, *to.stream));
    }
#else
    throw std::runtime_error(
        "Cannot clone CUDA tensor, library was not compiled with CUDA");
#endif
  }
  return clone;
}

void cudaSigmoid(Tensor<float> &tensor, cudaStream_t stream);

std::pair<Tensor<float>, Tensor<std::int64_t>> cudaApplyScoreCut(
    const Tensor<float> &scores, const Tensor<std::int64_t> &edgeIndex,
    float cut, cudaStream_t stream);

}  // namespace detail

void sigmoid(Tensor<float> &tensor, std::optional<cudaStream_t> stream) {
  if (tensor.device().type == Acts::Device::Type::eCUDA) {
#ifdef ACTS_EXATRKX_WITH_CUDA
    return Acts::detail::cudaSigmoid(tensor, stream.value());
#else
    throw std::runtime_error(
        "Cannot apply sigmoid to CUDA tensor, library was not compiled with "
        "CUDA");
#endif
  }

  for (auto it = tensor.data(); it != tensor.data() + tensor.size(); ++it) {
    *it = 1.f / (1.f + std::exp(-*it));
  }
}

std::pair<Tensor<float>, Tensor<std::int64_t>> applyScoreCut(
    const Tensor<float> &scores, const Tensor<std::int64_t> &edgeIndex,
    float cut, std::optional<cudaStream_t> stream) {
  assert(scores.shape()[1] == 1);
  assert(edgeIndex.shape()[0] == 2);
  assert(edgeIndex.shape()[1] == scores.shape()[0]);
  assert(scores.device() == edgeIndex.device());
  ExecutionContext execContext{scores.device(), stream};

  if (scores.device().type == Acts::Device::Type::eCUDA) {
#ifdef ACTS_EXATRKX_WITH_CUDA
    return detail::cudaApplyScoreCut(scores, edgeIndex, cut, stream.value());
#else
    throw std::runtime_error(
        "Cannot apply score cut to CUDA tensor, library was not compiled with "
        "CUDA");
#endif
  }

  std::vector<std::size_t> indices(scores.size());
  std::iota(indices.begin(), indices.end(), 0);
  indices.erase(
      std::remove_if(indices.begin(), indices.end(),
                     [&](std::size_t i) { return scores.data()[i] < cut; }),
      indices.end());
  auto n = indices.size();
  auto outputScores =
      Tensor<float>::Create({static_cast<std::size_t>(n), 1}, execContext);
  auto outputEdges = Tensor<std::int64_t>::Create(
      {2, static_cast<std::size_t>(n)}, execContext);

  auto scoreIt = outputScores.data();
  auto edgeIt1 = outputEdges.data();
  auto edgeIt2 = outputEdges.data() + n;
  for (auto i : indices) {
    *scoreIt = scores.data()[i];
    *edgeIt1 = edgeIndex.data()[i];
    *edgeIt2 = edgeIndex.data()[i + scores.size()];
    ++scoreIt;
    ++edgeIt1;
    ++edgeIt2;
  }

  return {std::move(outputScores), std::move(outputEdges)};
}

}  // namespace Acts<|MERGE_RESOLUTION|>--- conflicted
+++ resolved
@@ -13,57 +13,29 @@
 #endif
 
 #include <cstring>
-#include <iostream>
 #include <numeric>
 
 namespace Acts {
 
 namespace detail {
 
-<<<<<<< HEAD
-static thread_local int s_debugId = 0;
-
 TensorMemoryImpl::TensorMemoryImpl(std::size_t nbytes,
                                    const ExecutionContext &execContext)
     : m_device(execContext.device) {
-  auto id = s_debugId;
-  s_debugId++;
-  std::cout << "create Tensor with id " << id << " on " << execContext.device
-            << std::endl;
-=======
-TensorPtr createTensorMemory(std::size_t nbytes,
-                             const ExecutionContext &execContext) {
->>>>>>> f55cbc5a
   if (execContext.device.type == Acts::Device::Type::eCPU) {
-    void *ptr = new std::byte[nbytes];
-    if (ptr == nullptr) {
+    m_ptr = std::malloc(nbytes);
+    if (m_ptr == nullptr) {
       throw std::bad_alloc{};
     }
-<<<<<<< HEAD
-    m_deleter = [id](void *p) {
-      std::cout << "destroy tensor on CPU with id " << id << std::endl;
-      std::free(p);
-    };
-=======
-    return TensorPtr(ptr,
-                     [](void *p) { delete[] static_cast<std::byte *>(p); });
->>>>>>> f55cbc5a
+    m_deleter = [](void *p) { std::free(p); };
   } else {
 #ifdef ACTS_EXATRKX_WITH_CUDA
     assert(execContext.stream.has_value());
     auto stream = *execContext.stream;
-<<<<<<< HEAD
     ACTS_CUDA_CHECK(cudaMallocAsync(&m_ptr, nbytes, stream));
-    m_deleter = [stream, id](void *p) {
-      std::cout << "destroy tensor on CUDA with id " << id << std::endl;
+    m_deleter = [stream](void *p) {
       ACTS_CUDA_CHECK(cudaFreeAsync(p, stream));
     };
-=======
-    void *ptr{};
-    ACTS_CUDA_CHECK(cudaMallocAsync(&ptr, nbytes, stream));
-    return TensorPtr(
-        ptr, [stream](void *p) { ACTS_CUDA_CHECK(cudaFreeAsync(p, stream)); });
->>>>>>> f55cbc5a
 #else
     throw std::runtime_error(
         "Cannot create CUDA tensor, library was not compiled with CUDA");
@@ -71,22 +43,48 @@
   }
 }
 
-TensorPtr cloneTensorMemory(const TensorPtr &ptr, std::size_t nbytes,
-                            Device devFrom, const ExecutionContext &to) {
-  auto clone = createTensorMemory(nbytes, to);
-  if (devFrom.isCpu() && to.device.isCpu()) {
-    std::memcpy(clone.get(), ptr.get(), nbytes);
+TensorMemoryImpl::~TensorMemoryImpl() {
+  if (m_deleter) {
+    m_deleter(m_ptr);
+  }
+}
+
+void TensorMemoryImpl::moveConstruct(TensorMemoryImpl &&other) noexcept {
+  m_deleter = std::move(other.m_deleter);
+  m_ptr = other.m_ptr;
+  m_device = other.m_device;
+  other.m_ptr = nullptr;
+}
+
+TensorMemoryImpl::TensorMemoryImpl(TensorMemoryImpl &&other) noexcept {
+  moveConstruct(std::move(other));
+}
+
+TensorMemoryImpl &TensorMemoryImpl::operator=(
+    TensorMemoryImpl &&other) noexcept {
+  if (m_deleter) {
+    m_deleter(m_ptr);
+  }
+  moveConstruct(std::move(other));
+  return *this;
+}
+
+TensorMemoryImpl TensorMemoryImpl::clone(std::size_t nbytes,
+                                         const ExecutionContext &to) const {
+  auto clone = TensorMemoryImpl(nbytes, to);
+  if (m_device.isCpu() && to.device.isCpu()) {
+    std::memcpy(clone.data(), m_ptr, nbytes);
   } else {
 #ifdef ACTS_EXATRKX_WITH_CUDA
     assert(to.stream.has_value());
-    if (devFrom.isCuda() && to.device.isCuda()) {
-      ACTS_CUDA_CHECK(cudaMemcpyAsync(clone.get(), ptr.get(), nbytes,
+    if (m_device.isCuda() && to.device.isCuda()) {
+      ACTS_CUDA_CHECK(cudaMemcpyAsync(clone.data(), m_ptr, nbytes,
                                       cudaMemcpyDeviceToDevice, *to.stream));
-    } else if (devFrom.isCpu() && to.device.isCuda()) {
-      ACTS_CUDA_CHECK(cudaMemcpyAsync(clone.get(), ptr.get(), nbytes,
+    } else if (m_device.isCpu() && to.device.isCuda()) {
+      ACTS_CUDA_CHECK(cudaMemcpyAsync(clone.data(), m_ptr, nbytes,
                                       cudaMemcpyHostToDevice, *to.stream));
-    } else if (devFrom.isCuda() && to.device.isCpu()) {
-      ACTS_CUDA_CHECK(cudaMemcpyAsync(clone.get(), ptr.get(), nbytes,
+    } else if (m_device.isCuda() && to.device.isCpu()) {
+      ACTS_CUDA_CHECK(cudaMemcpyAsync(clone.data(), m_ptr, nbytes,
                                       cudaMemcpyDeviceToHost, *to.stream));
     }
 #else
