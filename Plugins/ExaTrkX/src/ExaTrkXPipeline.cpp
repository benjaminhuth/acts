// This file is part of the ACTS project.
//
// Copyright (C) 2016 CERN for the benefit of the ACTS project
//
// This Source Code Form is subject to the terms of the Mozilla Public
// License, v. 2.0. If a copy of the MPL was not distributed with this
// file, You can obtain one at https://mozilla.org/MPL/2.0/.

#include "Acts/Plugins/ExaTrkX/ExaTrkXPipeline.hpp"

#include "Acts/Plugins/ExaTrkX/detail/NvtxUtils.hpp"
#include "Acts/Utilities/Helpers.hpp"

#ifdef ACTS_EXATRKX_WITH_CUDA
#include "Acts/Plugins/ExaTrkX/detail/CudaUtils.hpp"

namespace {
struct CudaStreamGuard {
  cudaStream_t stream{};
  CudaStreamGuard() { ACTS_CUDA_CHECK(cudaStreamCreate(&stream)); }
  ~CudaStreamGuard() {
    ACTS_CUDA_CHECK(cudaStreamSynchronize(stream));
    ACTS_CUDA_CHECK(cudaStreamDestroy(stream));
  }
};
}  // namespace
#endif

namespace Acts {

ExaTrkXPipeline::ExaTrkXPipeline(
    std::shared_ptr<GraphConstructionBase> graphConstructor,
    std::vector<std::shared_ptr<EdgeClassificationBase>> edgeClassifiers,
    std::shared_ptr<TrackBuildingBase> trackBuilder,
    std::unique_ptr<const Acts::Logger> logger)
    : m_logger(std::move(logger)),
      m_graphConstructor(std::move(graphConstructor)),
      m_edgeClassifiers(std::move(edgeClassifiers)),
      m_trackBuilder(std::move(trackBuilder)) {
  if (!m_graphConstructor) {
    throw std::invalid_argument("Missing graph construction module");
  }
  if (!m_trackBuilder) {
    throw std::invalid_argument("Missing track building module");
  }
  if (m_edgeClassifiers.empty() ||
      rangeContainsValue(m_edgeClassifiers, nullptr)) {
    throw std::invalid_argument("Missing graph construction module");
  }
}

std::vector<std::vector<int>> ExaTrkXPipeline::run(
    std::vector<float> &features, const std::vector<std::uint64_t> &moduleIds,
    std::vector<int> &spacepointIDs, Acts::Device device,
    const ExaTrkXHook &hook, ExaTrkXTiming *timing) const {
  ExecutionContext ctx;
  ctx.device = device;
#ifdef ACTS_EXATRKX_WITH_CUDA
  std::optional<CudaStreamGuard> streamGuard;
  if (ctx.device.type == Acts::Device::Type::eCUDA) {
    streamGuard.emplace();
    ctx.stream = streamGuard->stream;
  }
#endif

  try {
    auto t0 = std::chrono::high_resolution_clock::now();
<<<<<<< HEAD
    ACTS_NVTX_START(graph_construction);
    auto [nodeFeatures, edgeIndex, edgeFeatures] =
=======
    auto tensors =
>>>>>>> 5f889bfd
        (*m_graphConstructor)(features, spacepointIDs.size(), moduleIds, ctx);
    ACTS_NVTX_STOP(graph_construction);
    auto t1 = std::chrono::high_resolution_clock::now();

    if (timing != nullptr) {
      timing->graphBuildingTime = t1 - t0;
    }

    hook(tensors);

<<<<<<< HEAD
    std::any edgeScores;
    if (timing != nullptr) {
      timing->classifierTimes.clear();
    }

    for (const auto &edgeClassifier : m_edgeClassifiers) {
      t0 = std::chrono::high_resolution_clock::now();
      ACTS_NVTX_START(edge_classifier);
      auto [newNodeFeatures, newEdgeIndex, newEdgeFeatures, newEdgeScores] =
          (*edgeClassifier)(std::move(nodeFeatures), std::move(edgeIndex),
                            std::move(edgeFeatures), ctx);
      ACTS_NVTX_STOP(edge_classifier);
=======
    timing->classifierTimes.clear();

    for (const auto &edgeClassifier : m_edgeClassifiers) {
      t0 = std::chrono::high_resolution_clock::now();
      tensors = (*edgeClassifier)(std::move(tensors), ctx);
>>>>>>> 5f889bfd
      t1 = std::chrono::high_resolution_clock::now();

      if (timing != nullptr) {
        timing->classifierTimes.push_back(t1 - t0);
      }

      hook(tensors);
    }

    t0 = std::chrono::high_resolution_clock::now();
<<<<<<< HEAD
    ACTS_NVTX_START(track_building);
    auto res = (*m_trackBuilder)(std::move(nodeFeatures), std::move(edgeIndex),
                                 std::move(edgeScores), spacepointIDs, ctx);
    ACTS_NVTX_STOP(track_building);
=======
    auto res = (*m_trackBuilder)(std::move(tensors), spacepointIDs, ctx);
>>>>>>> 5f889bfd
    t1 = std::chrono::high_resolution_clock::now();

    if (timing != nullptr) {
      timing->trackBuildingTime = t1 - t0;
    }

    return res;
  } catch (Acts::NoEdgesError &) {
    ACTS_DEBUG("No edges left in GNN pipeline, return 0 track candidates");
    if (timing != nullptr) {
      while (timing->classifierTimes.size() < m_edgeClassifiers.size()) {
        timing->classifierTimes.push_back({});
      }
    }
    return {};
  }
}

}  // namespace Acts<|MERGE_RESOLUTION|>--- conflicted
+++ resolved
@@ -65,12 +65,8 @@
 
   try {
     auto t0 = std::chrono::high_resolution_clock::now();
-<<<<<<< HEAD
     ACTS_NVTX_START(graph_construction);
-    auto [nodeFeatures, edgeIndex, edgeFeatures] =
-=======
     auto tensors =
->>>>>>> 5f889bfd
         (*m_graphConstructor)(features, spacepointIDs.size(), moduleIds, ctx);
     ACTS_NVTX_STOP(graph_construction);
     auto t1 = std::chrono::high_resolution_clock::now();
@@ -81,8 +77,6 @@
 
     hook(tensors);
 
-<<<<<<< HEAD
-    std::any edgeScores;
     if (timing != nullptr) {
       timing->classifierTimes.clear();
     }
@@ -90,17 +84,8 @@
     for (const auto &edgeClassifier : m_edgeClassifiers) {
       t0 = std::chrono::high_resolution_clock::now();
       ACTS_NVTX_START(edge_classifier);
-      auto [newNodeFeatures, newEdgeIndex, newEdgeFeatures, newEdgeScores] =
-          (*edgeClassifier)(std::move(nodeFeatures), std::move(edgeIndex),
-                            std::move(edgeFeatures), ctx);
+      tensors = (*edgeClassifier)(std::move(tensors), ctx);
       ACTS_NVTX_STOP(edge_classifier);
-=======
-    timing->classifierTimes.clear();
-
-    for (const auto &edgeClassifier : m_edgeClassifiers) {
-      t0 = std::chrono::high_resolution_clock::now();
-      tensors = (*edgeClassifier)(std::move(tensors), ctx);
->>>>>>> 5f889bfd
       t1 = std::chrono::high_resolution_clock::now();
 
       if (timing != nullptr) {
@@ -111,14 +96,9 @@
     }
 
     t0 = std::chrono::high_resolution_clock::now();
-<<<<<<< HEAD
     ACTS_NVTX_START(track_building);
-    auto res = (*m_trackBuilder)(std::move(nodeFeatures), std::move(edgeIndex),
-                                 std::move(edgeScores), spacepointIDs, ctx);
+    auto res = (*m_trackBuilder)(std::move(tensors), spacepointIDs, ctx);
     ACTS_NVTX_STOP(track_building);
-=======
-    auto res = (*m_trackBuilder)(std::move(tensors), spacepointIDs, ctx);
->>>>>>> 5f889bfd
     t1 = std::chrono::high_resolution_clock::now();
 
     if (timing != nullptr) {
