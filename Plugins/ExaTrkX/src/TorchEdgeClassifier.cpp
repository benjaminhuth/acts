// This file is part of the ACTS project.
//
// Copyright (C) 2016 CERN for the benefit of the ACTS project
//
// This Source Code Form is subject to the terms of the Mozilla Public
// License, v. 2.0. If a copy of the MPL was not distributed with this
// file, You can obtain one at https://mozilla.org/MPL/2.0/.

#include "Acts/Plugins/ExaTrkX/TorchEdgeClassifier.hpp"

#include "Acts/Plugins/ExaTrkX/detail/TensorVectorConversion.hpp"
#include "Acts/Plugins/ExaTrkX/detail/Utils.hpp"

#include <chrono>

#ifndef ACTS_EXATRKX_CPUONLY
#include <c10/cuda/CUDAGuard.h>
#endif

#include <torch/script.h>
#include <torch/torch.h>

#include "printCudaMemInfo.hpp"

using namespace torch::indexing;

namespace Acts {

TorchEdgeClassifier::TorchEdgeClassifier(const Config& cfg,
                                         std::unique_ptr<const Logger> _logger)
    : m_logger(std::move(_logger)), m_cfg(cfg) {
  c10::InferenceMode guard(true);
  torch::Device device = torch::kCPU;

  if (!torch::cuda::is_available()) {
    ACTS_DEBUG("Running on CPU...");
  } else {
    if (cfg.deviceID >= 0 &&
        static_cast<std::size_t>(cfg.deviceID) < torch::cuda::device_count()) {
      ACTS_DEBUG("GPU device " << cfg.deviceID << " is being used.");
      device = torch::Device(torch::kCUDA, cfg.deviceID);
    } else {
      ACTS_WARNING("GPU device " << cfg.deviceID
                                 << " not available, falling back to CPU.");
    }
  }

  ACTS_DEBUG("Using torch version " << TORCH_VERSION_MAJOR << "."
                                    << TORCH_VERSION_MINOR << "."
                                    << TORCH_VERSION_PATCH);
#ifndef ACTS_EXATRKX_CPUONLY
  if (!torch::cuda::is_available()) {
    ACTS_INFO("CUDA not available, falling back to CPU");
  }
#endif

  try {
    m_model = std::make_unique<torch::jit::Module>();
    *m_model = torch::jit::load(m_cfg.modelPath, device);
    m_model->eval();
  } catch (const c10::Error& e) {
    throw std::invalid_argument("Failed to load models: " + e.msg());
  }
}

TorchEdgeClassifier::~TorchEdgeClassifier() {}

PipelineTensors TorchEdgeClassifier::operator()(
    PipelineTensors tensors, const ExecutionContext& execContext) {
  const auto device =
      execContext.device.type == Acts::Device::Type::eCUDA
          ? torch::Device(torch::kCUDA, execContext.device.index)
          : torch::kCPU;
  decltype(std::chrono::high_resolution_clock::now()) t0, t1, t2, t3, t4;
  t0 = std::chrono::high_resolution_clock::now();
  ACTS_DEBUG("Start edge classification, use " << device);

  if (tensors.edgeIndex.size() == 0) {
    throw NoEdgesError{};
  }

  c10::InferenceMode guard(true);

  // add a protection to avoid calling for kCPU
#ifdef ACTS_EXATRKX_CPUONLY
  assert(device == torch::Device(torch::kCPU));
#else
  std::optional<c10::cuda::CUDAGuard> device_guard;
  if (device.is_cuda()) {
    device_guard.emplace(device.index());
  }
#endif

<<<<<<< HEAD
  auto nodeFeatures =
      torch::from_blob(tensors.nodeFeatures.data(),
                       {static_cast<long>(tensors.nodeFeatures.shape()[0]),
                        static_cast<long>(tensors.nodeFeatures.shape()[1])},
                       device);
  auto edgeIndex =
      torch::from_blob(tensors.edgeIndex.data(),
                       {static_cast<long>(tensors.edgeIndex.shape()[0]),
                        static_cast<long>(tensors.edgeIndex.shape()[1])},
                       at::TensorOptions{}.device(device).dtype(torch::kLong));

  if (edgeIndex.numel() == 0) {
    throw NoEdgesError{};
  }
=======
  auto nodeFeatures = detail::actsToNonOwningTorchTensor(tensors.nodeFeatures);
  ACTS_DEBUG("nodeFeatures: " << detail::TensorDetails{nodeFeatures});
>>>>>>> 40490002

  auto edgeIndex = detail::actsToNonOwningTorchTensor(tensors.edgeIndex);
  ACTS_DEBUG("edgeIndex: " << detail::TensorDetails{edgeIndex});

  std::optional<torch::Tensor> edgeFeatures;
  if (tensors.edgeFeatures.has_value()) {
<<<<<<< HEAD
    edgeFeatures =
        torch::from_blob(tensors.edgeFeatures->data(),
                         {static_cast<long>(tensors.edgeFeatures->shape()[0]),
                          static_cast<long>(tensors.edgeFeatures->shape()[1])},
                         device);
=======
    edgeFeatures = detail::actsToNonOwningTorchTensor(*tensors.edgeFeatures);
>>>>>>> 40490002
    ACTS_DEBUG("edgeFeatures: " << detail::TensorDetails{*edgeFeatures});
  }

  torch::Tensor output;

  // Scope this to keep inference objects separate
  {
    auto edgeIndexTmp = m_cfg.undirected
                            ? torch::cat({edgeIndex, edgeIndex.flip(0)}, 1)
                            : edgeIndex;

    std::vector<torch::jit::IValue> inputTensors(2);
    auto selectedFeaturesTensor =
        at::tensor(at::ArrayRef<int>(m_cfg.selectedFeatures));
    at::Tensor selectedNodeFeatures =
        !m_cfg.selectedFeatures.empty()
            ? nodeFeatures.index({Slice{}, selectedFeaturesTensor}).clone()
            : nodeFeatures;

    ACTS_DEBUG("selected nodeFeatures: "
               << detail::TensorDetails{selectedNodeFeatures});
    inputTensors[0] = selectedNodeFeatures;

    if (edgeFeatures && m_cfg.useEdgeFeatures) {
      inputTensors.push_back(*edgeFeatures);
    }

    t1 = std::chrono::high_resolution_clock::now();

    if (m_cfg.nChunks > 1) {
      std::vector<at::Tensor> results;
      results.reserve(m_cfg.nChunks);

      auto chunks = at::chunk(edgeIndexTmp, m_cfg.nChunks, 1);
      for (auto& chunk : chunks) {
        ACTS_VERBOSE("Process chunk with shape" << chunk.sizes());
        inputTensors[1] = chunk;

        results.push_back(m_model->forward(inputTensors).toTensor());
        results.back().squeeze_();
      }

      output = torch::cat(results);
    } else {
      inputTensors[1] = edgeIndexTmp;
      output = m_model->forward(inputTensors).toTensor().to(torch::kFloat32);
      output.squeeze_();
    }
    t2 = std::chrono::high_resolution_clock::now();
  }

  ACTS_VERBOSE("Slice of classified output before sigmoid:\n"
               << output.slice(/*dim=*/0, /*start=*/0, /*end=*/9));

  output.sigmoid_();

  if (m_cfg.undirected) {
    auto newSize = output.size(0) / 2;
    output = output.index({Slice(None, newSize)});
  }

  ACTS_VERBOSE("Size after classifier: " << output.size(0));
  ACTS_VERBOSE("Slice of classified output:\n"
               << output.slice(/*dim=*/0, /*start=*/0, /*end=*/9));
  printCudaMemInfo(logger());

  torch::Tensor mask = output > m_cfg.cut;
  torch::Tensor edgesAfterCut = edgeIndex.index({Slice(), mask});
  edgesAfterCut = edgesAfterCut.to(torch::kInt64);

  ACTS_VERBOSE("Size after score cut: " << edgesAfterCut.size(1));
  printCudaMemInfo(logger());
  t3 = std::chrono::high_resolution_clock::now();

  auto milliseconds = [](const auto& a, const auto& b) {
    return std::chrono::duration<double, std::milli>(b - a).count();
  };
<<<<<<< HEAD
  ACTS_DEBUG("Time anycast, device guard:  " << milliseconds(t0, t1));
  ACTS_DEBUG("Time jit::IValue creation:   " << milliseconds(t1, t2));
  ACTS_DEBUG("Time model forward:          " << milliseconds(t2, t3));
  ACTS_DEBUG("Time sigmoid and cut:        " << milliseconds(t3, t4));
=======
  ACTS_DEBUG("Time preparation:    " << milliseconds(t0, t1));
  ACTS_DEBUG("Time inference:      " << milliseconds(t1, t2));
  ACTS_DEBUG("Time postprocessing: " << milliseconds(t2, t3));
>>>>>>> 40490002

  // Don't propagate edge features right now since they are not needed by any
  // track building algorithm
  return {std::move(tensors.nodeFeatures),
          detail::torchToActsTensor<std::int64_t>(edgesAfterCut, execContext),
          {},
          detail::torchToActsTensor<float>(output.masked_select(mask),
                                           execContext)};
}

}  // namespace Acts<|MERGE_RESOLUTION|>--- conflicted
+++ resolved
@@ -91,40 +91,15 @@
   }
 #endif
 
-<<<<<<< HEAD
-  auto nodeFeatures =
-      torch::from_blob(tensors.nodeFeatures.data(),
-                       {static_cast<long>(tensors.nodeFeatures.shape()[0]),
-                        static_cast<long>(tensors.nodeFeatures.shape()[1])},
-                       device);
-  auto edgeIndex =
-      torch::from_blob(tensors.edgeIndex.data(),
-                       {static_cast<long>(tensors.edgeIndex.shape()[0]),
-                        static_cast<long>(tensors.edgeIndex.shape()[1])},
-                       at::TensorOptions{}.device(device).dtype(torch::kLong));
-
-  if (edgeIndex.numel() == 0) {
-    throw NoEdgesError{};
-  }
-=======
   auto nodeFeatures = detail::actsToNonOwningTorchTensor(tensors.nodeFeatures);
   ACTS_DEBUG("nodeFeatures: " << detail::TensorDetails{nodeFeatures});
->>>>>>> 40490002
 
   auto edgeIndex = detail::actsToNonOwningTorchTensor(tensors.edgeIndex);
   ACTS_DEBUG("edgeIndex: " << detail::TensorDetails{edgeIndex});
 
   std::optional<torch::Tensor> edgeFeatures;
   if (tensors.edgeFeatures.has_value()) {
-<<<<<<< HEAD
-    edgeFeatures =
-        torch::from_blob(tensors.edgeFeatures->data(),
-                         {static_cast<long>(tensors.edgeFeatures->shape()[0]),
-                          static_cast<long>(tensors.edgeFeatures->shape()[1])},
-                         device);
-=======
     edgeFeatures = detail::actsToNonOwningTorchTensor(*tensors.edgeFeatures);
->>>>>>> 40490002
     ACTS_DEBUG("edgeFeatures: " << detail::TensorDetails{*edgeFeatures});
   }
 
@@ -202,16 +177,9 @@
   auto milliseconds = [](const auto& a, const auto& b) {
     return std::chrono::duration<double, std::milli>(b - a).count();
   };
-<<<<<<< HEAD
-  ACTS_DEBUG("Time anycast, device guard:  " << milliseconds(t0, t1));
-  ACTS_DEBUG("Time jit::IValue creation:   " << milliseconds(t1, t2));
-  ACTS_DEBUG("Time model forward:          " << milliseconds(t2, t3));
-  ACTS_DEBUG("Time sigmoid and cut:        " << milliseconds(t3, t4));
-=======
   ACTS_DEBUG("Time preparation:    " << milliseconds(t0, t1));
   ACTS_DEBUG("Time inference:      " << milliseconds(t1, t2));
   ACTS_DEBUG("Time postprocessing: " << milliseconds(t2, t3));
->>>>>>> 40490002
 
   // Don't propagate edge features right now since they are not needed by any
   // track building algorithm
