--- conflicted
+++ resolved
@@ -50,12 +50,6 @@
 
   auto nodes = std::any_cast<torch::Tensor>(inputNodes).to(device);
   auto edgeList = std::any_cast<torch::Tensor>(inputEdges).to(device);
-<<<<<<< HEAD
-
-  if (m_cfg.numFeatures > nodes.size(1)) {
-    throw std::runtime_error("requested more features then available");
-  }
-=======
 
   if (m_cfg.numFeatures > nodes.size(1)) {
     throw std::runtime_error("requested more features then available");
@@ -76,7 +70,11 @@
   for (const auto& chunk : chunks) {
     ACTS_VERBOSE("Process chunk");
     inputTensors[1] = edgeListTmp.index({Slice(), chunk});
->>>>>>> 6aff0c14
+
+    results.push_back(m_model->forward(inputTensors).toTensor());
+    results.back().squeeze_();
+    results.back().sigmoid_();
+  }
 
   torch::Tensor output;
 
@@ -121,7 +119,7 @@
   }
 
   ACTS_VERBOSE("Size after classifier: " << output.size(0));
-<<<<<<< HEAD
+#if 0
   ACTS_VERBOSE("Slice of classified output:" << [&]() {
     std::stringstream ss;
     auto idxs = torch::argsort(output).to(torch::kInt64);
@@ -134,10 +132,10 @@
     }
     return ss.str();
   }());
-=======
+#else
   ACTS_VERBOSE("Slice of classified output:\n"
                << output.slice(/*dim=*/0, /*start=*/0, /*end=*/9));
->>>>>>> 6aff0c14
+#endif
   printCudaMemInfo(logger());
 
   torch::Tensor mask = output > m_cfg.cut;
