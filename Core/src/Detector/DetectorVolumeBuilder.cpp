// This file is part of the Acts project.
//
// Copyright (C) 2023 CERN for the benefit of the Acts project
//
// This Source Code Form is subject to the terms of the Mozilla Public
// License, v. 2.0. If a copy of the MPL was not distributed with this
// file, You can obtain one at http://mozilla.org/MPL/2.0/.

#include "Acts/Detector/DetectorVolumeBuilder.hpp"

#include "Acts/Detector/DetectorVolume.hpp"
#include "Acts/Detector/interface/IExternalStructureBuilder.hpp"
#include "Acts/Detector/interface/IInternalStructureBuilder.hpp"
#include "Acts/Geometry/VolumeBounds.hpp"
#include "Acts/Navigation/DetectorVolumeFinders.hpp"
#include "Acts/Navigation/SurfaceCandidatesUpdators.hpp"
#include "Acts/Utilities/Enumerate.hpp"

#include <iterator>
#include <map>
#include <stdexcept>
#include <utility>
#include <vector>

Acts::Experimental::DetectorVolumeBuilder::DetectorVolumeBuilder(
    const Acts::Experimental::DetectorVolumeBuilder::Config& cfg,
    std::unique_ptr<const Acts::Logger> mlogger)
    : IDetectorComponentBuilder(), m_cfg(cfg), m_logger(std::move(mlogger)) {
  if (m_cfg.externalsBuilder == nullptr) {
    throw std::invalid_argument(
        "DetectorVolumeBuilder: no external structure builder defined.");
  }
}

Acts::Experimental::DetectorComponent
Acts::Experimental::DetectorVolumeBuilder::construct(
<<<<<<< HEAD
    RootDetectorVolumes& roots, const GeometryContext& gctx) const {
  // Screen printout of the auxiliary information
  if (not m_cfg.auxiliary.empty()) {
    ACTS_DEBUG(m_cfg.auxiliary);
=======
    const GeometryContext& gctx) const {
  // The outgoing root volumes
  std::vector<std::shared_ptr<DetectorVolume>> rootVolumes;
  // Screen printout of the auxilliary information
  if (not m_cfg.auxilliary.empty()) {
    ACTS_DEBUG(m_cfg.auxilliary);
>>>>>>> 928faa16
  }
  ACTS_DEBUG("Building a volume with name " << m_cfg.name);

  // Get transform and bounds from the volume
  auto [transform, bounds, portalGenerator] =
      m_cfg.externalsBuilder->construct(gctx);

  // Although only a single volume, describe it as a
  // container shell for further processing
  DetectorComponent::PortalContainer portalContainer;
  // The detector volume to be constructed
  std::shared_ptr<DetectorVolume> dVolume = nullptr;
  // If there are no internals, the volume is fully defined
  if (m_cfg.internalsBuilder == nullptr) {
    ACTS_VERBOSE("No internal structure present.")
    // Construct the DetectorVolume
    dVolume = DetectorVolumeFactory::construct(
        portalGenerator, gctx, m_cfg.name, transform, std::move(bounds),
        tryAllPortals());
  } else {
    // Internal structure is present
    ACTS_VERBOSE("Internal structure is being built.")
    auto [surfaces, volumes, surfacesUpdator, volumeUpdator] =
        m_cfg.internalsBuilder->construct(gctx);

    // Add the internally created volumes as root volumes
    if (m_cfg.addInternalsToRoot) {
      for (const auto& v : volumes) {
        rootVolumes.push_back(v);
      }
    }
    // Construct the DetectorVolume
    dVolume = DetectorVolumeFactory::construct(
        portalGenerator, gctx, m_cfg.name, transform, std::move(bounds),
        surfaces, volumes, std::move(surfacesUpdator),
        std::move(volumeUpdator));
  }
  // All portals are defined and build the current shell
  for (auto [ip, p] : enumerate(dVolume->portalPtrs())) {
    portalContainer[ip] = p;
  }
  // Add to the root volume collection if configured
  rootVolumes.push_back(dVolume);
  // The newly built volume is the single produced volume
  return Acts::Experimental::DetectorComponent{
      {dVolume},
      portalContainer,
      RootDetectorVolumes{rootVolumes, tryRootVolumes()}};
}<|MERGE_RESOLUTION|>--- conflicted
+++ resolved
@@ -34,19 +34,12 @@
 
 Acts::Experimental::DetectorComponent
 Acts::Experimental::DetectorVolumeBuilder::construct(
-<<<<<<< HEAD
-    RootDetectorVolumes& roots, const GeometryContext& gctx) const {
-  // Screen printout of the auxiliary information
-  if (not m_cfg.auxiliary.empty()) {
-    ACTS_DEBUG(m_cfg.auxiliary);
-=======
     const GeometryContext& gctx) const {
   // The outgoing root volumes
   std::vector<std::shared_ptr<DetectorVolume>> rootVolumes;
   // Screen printout of the auxilliary information
   if (not m_cfg.auxilliary.empty()) {
     ACTS_DEBUG(m_cfg.auxilliary);
->>>>>>> 928faa16
   }
   ACTS_DEBUG("Building a volume with name " << m_cfg.name);
 
