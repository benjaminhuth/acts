--- conflicted
+++ resolved
@@ -65,14 +65,6 @@
                         std::unique_ptr<const Logger> logger =
                             getDefaultLogger("LayerCreator", Logging::INFO));
 
-<<<<<<< HEAD
-  LayerCreator(LayerCreator&&) = default;
-
-  /// Destructor
-  ~LayerCreator() = default;
-
-=======
->>>>>>> 5f889bfd
   /// returning a cylindrical layer
   ///
   /// @param gctx is the geometry context with which the geometry is built
