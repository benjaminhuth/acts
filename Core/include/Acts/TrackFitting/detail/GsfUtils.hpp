--- conflicted
+++ resolved
@@ -92,20 +92,6 @@
 
   void checks(const std::string_view &where) const {
     const auto cmps = m_stepper.constComponentIterable(m_state.stepping);
-
-<<<<<<< HEAD
-    // If all are missed, weights have been reset to zero, so it might not be normalized
-    if( m_stepper.numberComponents(m_state.stepping) > m_missedCount ) {
-      throw_assert(detail::weightsAreNormalized(
-                      cmps, [](const auto &cmp) { return cmp.weight(); }),
-                  "not normalized at " << where);
-
-      throw_assert(
-          std::all_of(cmps.begin(), cmps.end(),
-                      [](auto cmp) { return std::isfinite(cmp.weight()); }),
-          "some weights are not finite at " << where);
-    }
-=======
     // If all are missed, weights have been reset to zero, so it might not be
     // normalized
     if (m_stepper.numberComponents(m_state.stepping) > m_missedCount) {
@@ -118,7 +104,6 @@
         std::all_of(cmps.begin(), cmps.end(),
                     [](auto cmp) { return std::isfinite(cmp.weight()); }),
         "some weights are not finite at " << where);
->>>>>>> 5b6da808
   }
 
  public:
