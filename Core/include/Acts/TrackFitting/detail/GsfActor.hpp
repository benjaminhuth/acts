--- conflicted
+++ resolved
@@ -514,15 +514,6 @@
         continue;
       }
 
-<<<<<<< HEAD
-      auto& newCmp = *res;
-      newCmp.jacToGlobal() =
-          surface.boundToFreeJacobian(state.geoContext, pars);
-      newCmp.pathAccumulated() = state.stepping.pathAccumulated;
-      newCmp.jacobian() = Acts::BoundMatrix::Identity();
-      newCmp.derivative() = Acts::FreeVector::Zero();
-      newCmp.jacTransport() = Acts::FreeMatrix::Identity();
-=======
       auto& cmp = *res;
       auto freeParams = cmp.pars();
       cmp.jacToGlobal() = surface.boundToFreeJacobian(
@@ -532,7 +523,6 @@
       cmp.jacobian() = Acts::BoundMatrix::Identity();
       cmp.derivative() = Acts::FreeVector::Zero();
       cmp.jacTransport() = Acts::FreeMatrix::Identity();
->>>>>>> 1a7a9261
     }
 
     // TODO check if we can avoid this reweighting here
