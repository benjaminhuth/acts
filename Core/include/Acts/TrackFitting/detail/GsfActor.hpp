--- conflicted
+++ resolved
@@ -721,7 +721,6 @@
                       TrackStatePropMask::Predicted |
                       TrackStatePropMask::Filtered;
 
-<<<<<<< HEAD
     const auto [prtMean, prtCov] =
         angleDescriptionSwitch(surface, [&](const auto& desc) {
           return combineGaussianMixture(
@@ -747,55 +746,9 @@
     // We set predicted & filtered the same so that the fields are not
     // uninitialized when not finding this state in the reverse pass.
     proxy.predicted() = prtMean;
-    proxy.predictedCovariance() = prtCov.value();
+    proxy.predictedCovariance() = prtCov;
     proxy.filtered() = fltMean;
-    proxy.filteredCovariance() = fltCov.value();
-=======
-    if (not m_cfg.inReversePass) {
-      // The predicted state is the forward pass
-      const auto [filtMean, filtCov] =
-          angleDescriptionSwitch(surface, [&](const auto& desc) {
-            return combineGaussianMixture(
-                tmpStates.tips,
-                FiltProjector{tmpStates.traj, tmpStates.weights}, desc);
-          });
-
-      result.currentTip =
-          result.fittedStates->addTrackState(mask, result.currentTip);
-      auto proxy = result.fittedStates->getTrackState(result.currentTip);
-      auto firstCmpProxy = tmpStates.traj.getTrackState(tmpStates.tips.front());
-
-      proxy.setReferenceSurface(surface.getSharedPtr());
-      proxy.copyFrom(firstCmpProxy, mask);
-
-      // We set predicted & filtered the same so that the fields are not
-      // uninitialized when not finding this state in the reverse pass.
-      proxy.predicted() = filtMean;
-      proxy.predictedCovariance() = filtCov;
-      proxy.filtered() = filtMean;
-      proxy.filteredCovariance() = filtCov;
-    } else {
-      assert((result.currentTip != MultiTrajectoryTraits::kInvalid &&
-              "tip not valid"));
-      result.fittedStates->applyBackwards(
-          result.currentTip, [&](auto trackState) {
-            auto fSurface = &trackState.referenceSurface();
-            if (fSurface == &surface) {
-              const auto [filtMean, filtCov] =
-                  angleDescriptionSwitch(surface, [&](const auto& desc) {
-                    return combineGaussianMixture(
-                        tmpStates.tips,
-                        FiltProjector{tmpStates.traj, tmpStates.weights}, desc);
-                  });
-
-              trackState.filtered() = filtMean;
-              trackState.filteredCovariance() = filtCov;
-              return false;
-            }
-            return true;
-          });
-    }
->>>>>>> 5373aab9
+    proxy.filteredCovariance() = fltCov;
   }
 
   /// Set the relevant options that can be set from the Options struct all in
