// This file is part of the Acts project.
//
// Copyright (C) 2022 CERN for the benefit of the Acts project
//
// This Source Code Form is subject to the terms of the Mozilla Public
// License, v. 2.0. If a copy of the MPL was not distributed with this
// file, You can obtain one at http://mozilla.org/MPL/2.0/.

#pragma once

#include "Acts/EventData/MultiComponentBoundTrackParameters.hpp"
#include "Acts/EventData/MultiTrajectory.hpp"
#include "Acts/EventData/MultiTrajectoryHelpers.hpp"
#include "Acts/MagneticField/MagneticFieldProvider.hpp"
#include "Acts/Material/ISurfaceMaterial.hpp"
#include "Acts/Surfaces/CylinderSurface.hpp"
#include "Acts/Surfaces/Surface.hpp"
#include "Acts/TrackFitting/GsfError.hpp"
#include "Acts/TrackFitting/GsfOptions.hpp"
#include "Acts/TrackFitting/KalmanFitter.hpp"
#include "Acts/TrackFitting/detail/BetheHeitlerApprox.hpp"
#include "Acts/TrackFitting/detail/GsfSmoothing.hpp"
#include "Acts/TrackFitting/detail/GsfUtils.hpp"
#include "Acts/TrackFitting/detail/KLMixtureReduction.hpp"
#include "Acts/TrackFitting/detail/KalmanUpdateHelpers.hpp"
#include "Acts/Utilities/Zip.hpp"

#include <ios>
#include <map>
#include <numeric>

namespace Acts {
namespace detail {

template <typename traj_t>
struct GsfResult {
  /// The multi-trajectory which stores the graph of components
  std::shared_ptr<traj_t> fittedStates;

  /// This provides the weights for the states in the MultiTrajectory. Each
  /// entry maps to one track state. TODO This is a workaround until the
  /// MultiTrajectory can handle weights
  std::map<MultiTrajectoryTraits::IndexType, ActsScalar> weightsOfStates;

  /// The current indexes for the newest components in the multi trajectory
  /// (this includes material, hole and outlier states)
  std::vector<MultiTrajectoryTraits::IndexType> currentTips;

  /// The last tips referring to a measuerement state so we do not need so
  /// search them recursively later
  std::vector<MultiTrajectoryTraits::IndexType> lastMeasurementTips;

  /// We must capture the parent tips to ensure that we can keep track of the
  /// last states in the multitrajectory after the component convolution and
  /// reduction
  std::vector<MultiTrajectoryTraits::IndexType> parentTips;

  /// Some counting
  std::size_t measurementStates = 0;
  std::size_t measurementHoles = 0;
  std::size_t processedStates = 0;
  std::set<Acts::GeometryIdentifier> visitedSurfaces;
  std::vector<const Acts::Surface*> missedActiveSurfaces;

  // Propagate potential errors to the outside
  Result<void> result{Result<void>::success()};

  // Used for workaround to initialize MT correctly
  bool haveInitializedResult = false;
};

/// The actor carrying out the GSF algorithm
template <typename bethe_heitler_approx_t, typename traj_t>
struct GsfActor {
  /// Enforce default construction
  GsfActor() = default;

  /// Broadcast the result_type
  using result_type = GsfResult<traj_t>;

  // Actor configuration
  struct Config {
    /// Maximum number of components which the GSF should handle
    std::size_t maxComponents = 16;

    /// Input measurements
    std::map<GeometryIdentifier, std::reference_wrapper<const SourceLink>>
        inputMeasurements;

    /// Bethe Heitler Approximator pointer. The fitter holds the approximator
    /// instance TODO if we somehow could initialize a reference here...
    const bethe_heitler_approx_t* bethe_heitler_approx = nullptr;

    /// Whether to consider multiple scattering.
    bool multipleScattering = true;

    /// When to discard components
    double weightCutoff = 1.0e-4;

    /// A not so nice workaround to get the first backward state in the
    /// MultiTrajectory for the DirectNavigator
    std::function<void(result_type&, const LoggerWrapper&)> resultInitializer;

    /// When this option is enabled, material information on all surfaces is
    /// ignored. This disables the component convolution as well as the handling
    /// of energy. This may be useful for debugging.
    bool disableAllMaterialHandling = false;

    /// Whether to abort immediately when an error occurs
    bool abortOnError = false;

    /// We can stop the propagation if we reach this number of measuerement
    /// states
    std::optional<std::size_t> numberMeasurements;

    /// The extensions
    GsfExtensions<traj_t> extensions;
  } m_cfg;

  /// Stores meta information about the components
  struct MetaCache {
    /// Where to find the parent component in the MultiTrajectory
    MultiTrajectoryTraits::IndexType parentIndex;

    /// Other quantities TODO are they really needed here? seems they are
    /// reinitialized to Identity etc.
    BoundMatrix jacobian;
    BoundToFreeMatrix jacToGlobal;
    FreeMatrix jacTransport;
    FreeVector derivative;

    /// We need to preserve the path length
    ActsScalar pathLength;
  };

  /// Stores parameters of a gaussian component
  struct ParameterCache {
    ActsScalar weight;
    BoundVector boundPars;
    std::optional<BoundSymMatrix> boundCov;
  };

  /// Broadcast Cache Type
  using ComponentCache = std::tuple<ParameterCache, MetaCache>;

  /// @brief GSF actor operation
  ///
  /// @tparam propagator_state_t is the type of Propagagor state
  /// @tparam stepper_t Type of the stepper
  ///
  /// @param state is the mutable propagator state object
  /// @param stepper The stepper in use
  /// @param result is the mutable result state object
  template <typename propagator_state_t, typename stepper_t>
  void operator()(propagator_state_t& state, const stepper_t& stepper,
                  result_type& result) const {
    assert(result.fittedStates && "No MultiTrajectory set");
    const auto& logger = state.options.logger;

    // Set error or abort utility
    auto set_error_or_abort = [&](auto error) {
      if (m_cfg.abortOnError) {
        std::abort();
      } else {
        result.result = error;
      }
    };

    // Count the states of the components, this is necessary to evaluate if
    // really all components are on a surface TODO Not sure why this is not
    // garantueed by having currentSurface pointer set
    const auto [missed_count, reachable_count] = [&]() {
      std::size_t missed = 0;
      std::size_t reachable = 0;
      for (auto cmp : stepper.constComponentIterable(state.stepping)) {
        using Status = Acts::Intersection3D::Status;

        // clang-format off
          switch (cmp.status()) {
            break; case Status::missed: ++missed;
            break; case Status::reachable: ++reachable;
            break; default: {}
          }
        // clang-format on
      }
      return std::make_tuple(missed, reachable);
    }();

    // Prints some VERBOSE things and performs some asserts. Can be removed
    // without change of behaviour
<<<<<<< HEAD
    const detail::ScopedGsfInfoPrinterAndChecker printer(state, stepper, missed_count);
=======
    const detail::ScopedGsfInfoPrinterAndChecker printer(state, stepper,
                                                         missed_count);
>>>>>>> 5b6da808

    // Workaround to initialize e.g. MultiTrajectory in backward mode
    if (!result.haveInitializedResult && m_cfg.resultInitializer) {
      m_cfg.resultInitializer(result, logger);
      result.haveInitializedResult = true;
    }

    // Initialize the tips if they are empty (should only happen at first pass)
    if (result.parentTips.empty()) {
      result.parentTips.resize(stepper.numberComponents(state.stepping),
                               MultiTrajectoryTraits::kInvalid);
    }

    if (result.parentTips.size() != stepper.numberComponents(state.stepping)) {
      ACTS_ERROR("component number mismatch:"
                 << result.parentTips.size() << " vs "
                 << stepper.numberComponents(state.stepping));

      return set_error_or_abort(GsfError::ComponentNumberMismatch);
    }

    // There seem to be cases where this is not always after initializing the
    // navigation from a surface. Some later functions assume this criterium
    // to be fulfilled.
    bool on_surface = reachable_count == 0 &&
                      missed_count < stepper.numberComponents(state.stepping);

    // We only need to do something if we are on a surface
    if (state.navigation.currentSurface && on_surface) {
      const auto& surface = *state.navigation.currentSurface;
      ACTS_VERBOSE("Step is at surface " << surface.geometryId());

      // Early return if we already were on this surface TODO why is this
      // necessary
      const auto [it, success] =
          result.visitedSurfaces.insert(surface.geometryId());

      if (!success) {
        ACTS_VERBOSE("Already visited surface, return");
        return;
      }

      removeMissedComponents(state, stepper, result.parentTips);

      // Check what we have on this surface
      const auto found_source_link =
          m_cfg.inputMeasurements.find(surface.geometryId());
      const bool haveMaterial =
          state.navigation.currentSurface->surfaceMaterial() &&
          !m_cfg.disableAllMaterialHandling;
      const bool haveMeasurement =
          found_source_link != m_cfg.inputMeasurements.end();

      ACTS_VERBOSE(std::boolalpha << "haveMaterial " << haveMaterial
                                  << ", haveMeasurement: " << haveMeasurement);

      ////////////////////////
      // The Core Algorithm
      ////////////////////////

      // Early return if nothing happens
      if (not haveMaterial && not haveMeasurement) {
        // No hole before first measurement
        if (result.processedStates > 0 && surface.associatedDetectorElement()) {
          noMeasurementUpdate(state, stepper, result, true);
          result.parentTips = result.currentTips;
        }
        return;
      }

      for (auto cmp : stepper.componentIterable(state.stepping)) {
        auto singleState = cmp.singleState(state);
        cmp.singleStepper(stepper).transportCovarianceToBound(
            singleState.stepping, surface);
      }

      if (haveMaterial) {
        if (haveMeasurement) {
          applyMultipleScattering(state, stepper,
                                  MaterialUpdateStage::PreUpdate);
        } else {
          applyMultipleScattering(state, stepper,
                                  MaterialUpdateStage::FullUpdate);
        }
      }

      // We do not need the component cache here, we can just update our stepper
      // state with the filtered components.
      // NOTE because of early return before we know that we have a measurement
      if (not haveMaterial) {
        kalmanUpdate(state, stepper, result, found_source_link->second);

        result.parentTips = updateStepper(state, stepper, result);

      }
      // We have material, we thus need a component cache since we will
      // convolute the components and later reduce them again before updating
      // the stepper
      else {
        std::vector<ComponentCache> componentCache;

        if (haveMeasurement) {
          kalmanUpdate(state, stepper, result, found_source_link->second);

          convoluteComponents(state, stepper, result, componentCache);
        } else {
          noMeasurementUpdate(state, stepper, result, false);

          convoluteComponents(state, stepper, result, componentCache);
        }

        reduceComponents(stepper, surface, componentCache);

        removeLowWeightComponents(componentCache);

        result.parentTips = updateStepper(state, stepper, componentCache);
      }

      // If we only done preUpdate before, now do postUpdate
      if (haveMaterial && haveMeasurement) {
        applyMultipleScattering(state, stepper,
                                MaterialUpdateStage::PostUpdate);
      }
    }

    // Break the navigation if we found all measurements
    if (m_cfg.numberMeasurements &&
        result.measurementStates == m_cfg.numberMeasurements) {
      state.navigation.targetReached = true;
    }
  }

  template <typename propagator_state_t, typename stepper_t>
  void convoluteComponents(propagator_state_t& state, const stepper_t& stepper,
                           const result_type& result,
                           std::vector<ComponentCache>& componentCache) const {
    auto cmps = stepper.componentIterable(state.stepping);
    for (auto [idx, cmp] : zip(result.currentTips, cmps)) {
      auto proxy = result.fittedStates->getTrackState(idx);

      MetaCache mcache;
      mcache.parentIndex = idx;
      mcache.jacobian = cmp.jacobian();
      mcache.jacToGlobal = cmp.jacToGlobal();
      mcache.jacTransport = cmp.jacTransport();
      mcache.derivative = cmp.derivative();
      mcache.pathLength = cmp.pathAccumulated();

      BoundTrackParameters bound(proxy.referenceSurface().getSharedPtr(),
                                 proxy.filtered(), proxy.filteredCovariance());

      applyBetheHeitler(state, bound, result.weightsOfStates.at(idx), mcache,
                        componentCache);
    }
  }

  template <typename propagator_state_t>
  void applyBetheHeitler(const propagator_state_t& state,
                         const BoundTrackParameters& old_bound,
                         const double old_weight, const MetaCache& metaCache,
                         std::vector<ComponentCache>& componentCaches) const {
    const auto& logger = state.options.logger;
    const auto& surface = *state.navigation.currentSurface;
    const auto p_prev = old_bound.absoluteMomentum();

    // Evaluate material slab
    auto slab = surface.surfaceMaterial()->materialSlab(
        old_bound.position(state.stepping.geoContext), state.stepping.navDir,
        MaterialUpdateStage::FullUpdate);

    auto pathCorrection =
        surface.pathCorrection(state.stepping.geoContext,
                               old_bound.position(state.stepping.geoContext),
                               old_bound.unitDirection());
    slab.scaleThickness(pathCorrection);

    // Get the mixture
    const auto mixture =
        m_cfg.bethe_heitler_approx->mixture(slab.thicknessInX0());

    // Create all possible new components
    for (const auto& gaussian : mixture) {
      // Here we combine the new child weight with the parent weight.
      // However, this must be later re-adjusted
      const auto new_weight = gaussian.weight * old_weight;

      if (new_weight < m_cfg.weightCutoff) {
        ACTS_VERBOSE("Skip component with weight " << new_weight);
        continue;
      }

      if (gaussian.mean < 1.e-8) {
        ACTS_WARNING("Skip component with gaussian " << gaussian.mean << " +- "
                                                     << gaussian.var);
        continue;
      }

      // compute delta p from mixture and update parameters
      auto new_pars = old_bound.parameters();

      const auto delta_p = [&]() {
        if (state.stepping.navDir == NavigationDirection::Forward)
          return p_prev * (gaussian.mean - 1.);
        else
          return p_prev * (1. / gaussian.mean - 1.);
      }();

      throw_assert(p_prev + delta_p > 0.,
                   "new momentum after bethe-heitler must be > 0, p_prev= "
                       << p_prev << ", delta_p=" << delta_p
                       << ", gaussian mean: " << gaussian.mean);
      new_pars[eBoundQOverP] = old_bound.charge() / (p_prev + delta_p);

      // compute inverse variance of p from mixture and update covariance
      auto new_cov = std::move(old_bound.covariance());

      if (new_cov.has_value()) {
        const auto varInvP = [&]() {
          if (state.stepping.navDir == NavigationDirection::Forward) {
            const auto f = 1. / (p_prev * gaussian.mean);
            return f * f * gaussian.var;
          } else {
            return gaussian.var / (p_prev * p_prev);
          }
        }();

        (*new_cov)(eBoundQOverP, eBoundQOverP) = varInvP;
        throw_assert(
            std::isfinite((*new_cov)(eBoundQOverP, eBoundQOverP)),
            "cov not finite, varInvP=" << varInvP << ", p_prev=" << p_prev
                                       << ", gaussian.mean=" << gaussian.mean
                                       << ", gaussian.var=" << gaussian.var);
      }

      // Set the remaining things and push to vector
      componentCaches.push_back(
          {ParameterCache{new_weight, new_pars, new_cov}, metaCache});
    }
  }

  template <typename stepper_t>
  void reduceComponents(const stepper_t& stepper, const Surface& surface,
                        std::vector<ComponentCache>& cmps) const {
    // Final component number
    const auto final_cmp_number = std::min(
        static_cast<std::size_t>(stepper.maxComponents), m_cfg.maxComponents);

    auto proj = [](auto& a) -> decltype(auto) { return std::get<0>(a); };

    // We must differ between surface types, since there can be different
    // local coordinates
    detail::angleDescriptionSwitch(surface, [&](const auto& desc) {
      detail::reduceWithKLDistance(cmps, final_cmp_number, proj, desc);
    });
  }

  /// Removes the components which are missed and update the list of parent tips
  /// for the MultiTrajectory
  template <typename propagator_state_t, typename stepper_t>
  void removeMissedComponents(
      propagator_state_t& state, const stepper_t& stepper,
      std::vector<MultiTrajectoryTraits::IndexType>& tips) const {
    std::vector<MultiTrajectoryTraits::IndexType> new_tips;
    auto components = stepper.componentIterable(state.stepping);
    double sum_w = 0.0;

    for (auto [tip, cmp] : zip(tips, components)) {
      if (cmp.status() == Intersection3D::Status::onSurface) {
        sum_w += cmp.weight();
        new_tips.push_back(tip);
      }
    }

    // If the remaining weights are close to zero, re-sanitize all weights
    if (sum_w < m_cfg.weightCutoff) {
      for (auto cmp : components) {
        cmp.weight() = 1.0;
      }
    }

    tips = new_tips;
    stepper.removeMissedComponents(state.stepping);

    detail::normalizeWeights(components,
                             [](auto& cmp) -> double& { return cmp.weight(); });

    throw_assert(stepper.numberComponents(state.stepping) == tips.size(),
                 "size mismatch");
  }

  /// Remove components with low weights and renormalize from the component
  /// cache
  /// TODO This function does not expect normalized components, but this
  /// could be redundant work...
  void removeLowWeightComponents(std::vector<ComponentCache>& cmps) const {
    auto proj = [](auto& cmp) -> double& { return std::get<0>(cmp).weight; };

    detail::normalizeWeights(cmps, proj);

    auto new_end = std::remove_if(cmps.begin(), cmps.end(), [&](auto& cmp) {
      return proj(cmp) < m_cfg.weightCutoff;
    });
    cmps.erase(new_end, cmps.end());

    detail::normalizeWeights(cmps, proj);
  }

  /// Function that updates the stepper from the MultiTrajectory
  template <typename propagator_state_t, typename stepper_t>
  std::vector<MultiTrajectoryTraits::IndexType> updateStepper(
      propagator_state_t& state, const stepper_t& stepper,
      const result_type& result) const {
    std::vector<MultiTrajectoryTraits::IndexType> newTips;

    auto cmps = stepper.componentIterable(state.stepping);

    for (auto [idx, cmp] : zip(result.currentTips, cmps)) {
      // we set ignored components to missed, so we can remove them after
      // the loop
      if (result.weightsOfStates.at(idx) < m_cfg.weightCutoff) {
        cmp.status() = Intersection3D::Status::missed;
        continue;
      }

      auto proxy = result.fittedStates->getTrackState(idx);

      cmp.pars() =
          MultiTrajectoryHelpers::freeFiltered(state.options.geoContext, proxy);
      cmp.cov() = proxy.filteredCovariance();
      cmp.weight() = result.weightsOfStates.at(idx);

      newTips.push_back(idx);
    }

    stepper.removeMissedComponents(state.stepping);

    // TODO we have two normalization passes here now, this can probably be
    // optimized
    detail::normalizeWeights(cmps,
                             [&](auto cmp) -> double& { return cmp.weight(); });

    return newTips;
  }

  /// Function that updates the stepper from the ComponentCache
  template <typename propagator_state_t, typename stepper_t>
  std::vector<MultiTrajectoryTraits::IndexType> updateStepper(
      propagator_state_t& state, const stepper_t& stepper,
      const std::vector<ComponentCache>& componentCache) const {
    const auto& surface = *state.navigation.currentSurface;
    const auto& logger = state.options.logger;

    // We collect new tips in the loop
    std::vector<MultiTrajectoryTraits::IndexType> new_parent_tips;

    // Clear components before adding new ones
    stepper.clearComponents(state.stepping);

    // Finally loop over components
    for (const auto& [pcache, meta] : componentCache) {
      const auto& [weight, pars, cov] = pcache;

      // Add the component to the stepper
      const BoundTrackParameters bound(surface.getSharedPtr(), pars, cov);

      auto res = stepper.addComponent(state.stepping, std::move(bound), weight);

      if (!res.ok()) {
        ACTS_ERROR("Error adding component to MultiStepper");
        continue;
      }

      // Only add index after we are sure the component was successful added
      new_parent_tips.push_back(meta.parentIndex);

      auto& cmp = *res;
      // cmp.jacobian() = meta.jacobian;
      cmp.jacToGlobal() = surface.boundToFreeJacobian(state.geoContext, pars);
      cmp.pathAccumulated() = meta.pathLength;
      // cmp.derivative() = meta.derivative;
      // cmp.jacTransport() = meta.jacTransport;
    }

    return new_parent_tips;
  }

  /// This function performs the kalman update, computes the new posterior
  /// weights, renormalizes all components, and does some statistics.
  template <typename propagator_state_t, typename stepper_t>
  Result<void> kalmanUpdate(propagator_state_t& state, const stepper_t& stepper,
                            result_type& result,
                            const SourceLink& source_link) const {
    const auto& surface = *state.navigation.currentSurface;

    // We will overwrite this soon with new components
    result.currentTips.clear();

    // Boolean flag, to distinguish measurement and outlier states. This flag
    // is only modified by the valid-measurement-branch, so only if there
    // isn't any valid measuerement state, the flag stays false and the state
    // is thus counted as an outlier
    bool is_valid_measurement = false;

    auto cmps = stepper.componentIterable(state.stepping);
    for (auto [idx, cmp] : zip(result.parentTips, cmps)) {
      auto singleState = cmp.singleState(state);
      const auto& singleStepper = cmp.singleStepper(stepper);

      auto trackStateProxyRes = detail::kalmanHandleMeasurement(
          singleState, singleStepper, m_cfg.extensions, surface, source_link,
          *result.fittedStates, idx, false);

      if (!trackStateProxyRes.ok()) {
        return trackStateProxyRes.error();
      }

      const auto& trackStateProxy = *trackStateProxyRes;

      // If at least one component is no outlier, we consider the whole thing
      // as a measuerementState
      if (trackStateProxy.typeFlags().test(
              Acts::TrackStateFlag::MeasurementFlag)) {
        is_valid_measurement = true;
      }

      result.currentTips.push_back(trackStateProxy.index());
      result.weightsOfStates[result.currentTips.back()] = cmp.weight();
    }

    computePosteriorWeights(*result.fittedStates, result.currentTips,
                            result.weightsOfStates);

    detail::normalizeWeights(result.currentTips, [&](auto idx) -> double& {
      return result.weightsOfStates.at(idx);
    });

    // Do the statistics
    ++result.processedStates;

    // We also need to save outlier states here, otherwise they would not be
    // included in the MT if they are at the end of the track
    result.lastMeasurementTips = result.currentTips;

    // TODO should outlier states also be counted here?
    if (is_valid_measurement) {
      ++result.measurementStates;
    }

    // Return sucess
    return Acts::Result<void>::success();
  }

  template <typename propagator_state_t, typename stepper_t>
  Result<void> noMeasurementUpdate(propagator_state_t& state,
                                   const stepper_t& stepper,
                                   result_type& result,
                                   bool doCovTransport) const {
    const auto& surface = *state.navigation.currentSurface;

    // We will overwrite this soon with new components
    result.currentTips.clear();

    // Initialize as true, so that any component can flip it. However, all
    // components should behave the same
    bool is_hole = true;

    auto cmps = stepper.componentIterable(state.stepping);
    for (auto [idx, cmp] : zip(result.parentTips, cmps)) {
      auto singleState = cmp.singleState(state);
      const auto& singleStepper = cmp.singleStepper(stepper);

      // There is some redundant checking inside this function, but do this for
      // now until we measure this is significant
      auto trackStateProxyRes = detail::kalmanHandleNoMeasurement(
          singleState, singleStepper, surface, *result.fittedStates, idx,
          doCovTransport);

      if (!trackStateProxyRes.ok()) {
        return trackStateProxyRes.error();
      }

      const auto& trackStateProxy = *trackStateProxyRes;

      if (not trackStateProxy.typeFlags().test(TrackStateFlag::HoleFlag)) {
        is_hole = false;
      }

      result.currentTips.push_back(trackStateProxy.index());
      result.weightsOfStates[result.currentTips.back()] = cmp.weight();
    }

    // These things should only be done once for all components
    if (is_hole) {
      result.missedActiveSurfaces.push_back(&surface);
      ++result.measurementHoles;
    }

    ++result.processedStates;

    return Result<void>::success();
  }

  /// Apply the multipe scattering to the state
  template <typename propagator_state_t, typename stepper_t>
  void applyMultipleScattering(propagator_state_t& state,
                               const stepper_t& stepper,
                               const MaterialUpdateStage& updateStage =
                                   MaterialUpdateStage::FullUpdate) const {
    const auto& logger = state.options.logger;
    const auto& surface = *state.navigation.currentSurface;

    for (auto cmp : stepper.componentIterable(state.stepping)) {
      auto singleState = cmp.singleState(state);
      const auto& singleStepper = cmp.singleStepper(stepper);

      detail::PointwiseMaterialInteraction interaction(&surface, singleState,
                                                       singleStepper);
      if (interaction.evaluateMaterialSlab(singleState, updateStage)) {
        // In the Gsf we only need to handle the multiple scattering
        interaction.evaluatePointwiseMaterialInteraction(
            m_cfg.multipleScattering, false);

        // Screen out material effects info
        ACTS_VERBOSE("Material effects on surface: "
                     << surface.geometryId()
                     << " at update stage: " << updateStage << " are :");
        ACTS_VERBOSE("eLoss = "
                     << interaction.Eloss << ", "
                     << "variancePhi = " << interaction.variancePhi << ", "
                     << "varianceTheta = " << interaction.varianceTheta << ", "
                     << "varianceQoverP = " << interaction.varianceQoverP);

        // Update the state and stepper with material effects
        interaction.updateState(singleState, singleStepper, addNoise);

        throw_assert(singleState.stepping.cov.array().isFinite().all(),
                     "covariance not finite after update");
      }
    }
  }
};

}  // namespace detail
}  // namespace Acts<|MERGE_RESOLUTION|>--- conflicted
+++ resolved
@@ -188,12 +188,8 @@
 
     // Prints some VERBOSE things and performs some asserts. Can be removed
     // without change of behaviour
-<<<<<<< HEAD
-    const detail::ScopedGsfInfoPrinterAndChecker printer(state, stepper, missed_count);
-=======
     const detail::ScopedGsfInfoPrinterAndChecker printer(state, stepper,
                                                          missed_count);
->>>>>>> 5b6da808
 
     // Workaround to initialize e.g. MultiTrajectory in backward mode
     if (!result.haveInitializedResult && m_cfg.resultInitializer) {
