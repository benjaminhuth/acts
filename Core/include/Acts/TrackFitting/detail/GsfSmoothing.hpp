// This file is part of the Acts project.
//
// Copyright (C) 2021 CERN for the benefit of the Acts project
//
// This Source Code Form is subject to the terms of the Mozilla Public
// License, v. 2.0. If a copy of the MPL was not distributed with this
// file, You can obtain one at http://mozilla.org/MPL/2.0/.

#pragma once

#include "Acts/TrackFitting/GsfError.hpp"
#include "Acts/TrackFitting/KalmanFitter.hpp"
#include "Acts/TrackFitting/detail/GsfUtils.hpp"
#include "Acts/Utilities/detail/gaussian_mixture_helpers.hpp"

namespace Acts {

namespace detail {

/// @brief Smoothing function, which takes two ranges of
/// MultiTrajectory-indices and the corresponding projectors.
template <typename fwd_it, typename bwd_it, typename fwd_projector_t = Identity,
          typename bwd_projector_t = Identity>
auto bayesianSmoothing(fwd_it fwdBegin, fwd_it fwdEnd, bwd_it bwdBegin,
                       bwd_it bwdEnd,
                       fwd_projector_t fwdProjector = fwd_projector_t{},
                       bwd_projector_t bwdProjector = bwd_projector_t{}) {
  std::vector<std::tuple<double, BoundVector, std::optional<BoundSymMatrix>>>
      smoothedState;

  using ResType = Result<decltype(smoothedState)>;

  for (auto fwd = fwdBegin; fwd != fwdEnd; ++fwd) {
    const auto &[weight_a, pars_a, cov_a] = fwdProjector(*fwd);
    throw_assert(cov_a, "for now we require a covariance here");

    for (auto bwd = bwdBegin; bwd != bwdEnd; ++bwd) {
      const auto &[weight_b, pars_b, cov_b] = bwdProjector(*bwd);
      throw_assert(cov_b, "for now we require a covariance here");

      const auto summedCov = *cov_a + *cov_b;

      const auto K = *cov_a * summedCov.inverse();
      const auto new_pars = (pars_a + K * (pars_b - pars_a)).eval();
      const auto new_cov = (K * *cov_b).eval();

      const auto diff = pars_a - pars_b;
      const ActsScalar exponent = diff.transpose() * summedCov.inverse() * diff;

      const auto new_weight = std::exp(-0.5 * exponent) * weight_a * weight_b;

      if (new_weight == 0) {
        return ResType(GsfError::SmoothingFailed);
      }

      smoothedState.push_back({new_weight, new_pars, new_cov});
    }
  }

  normalizeWeights(smoothedState, [](auto &tuple) -> decltype(auto) {
    return std::get<double>(tuple);
  });

  throw_assert(weightsAreNormalized(
                   smoothedState,
                   [](const auto &tuple) { return std::get<double>(tuple); }),
               "smoothed state not normalized");

  return ResType(smoothedState);
}

/// @brief Projector type which maps a MultiTrajectory-Index to a tuple of
/// [weight, parameters, covariance]. Therefore, it contains a MultiTrajectory
/// and for now a std::map for the weights
template <StatesType type, typename traj_t>
struct MultiTrajectoryProjector {
  const MultiTrajectory<traj_t> &mt;
  const std::map<MultiTrajectoryTraits::IndexType, double> &weights;

  auto operator()(MultiTrajectoryTraits::IndexType idx) const {
    const auto proxy = mt.getTrackState(idx);
    switch (type) {
      case StatesType::ePredicted:
        return std::make_tuple(weights.at(idx), proxy.predicted(),
                               std::optional{proxy.predictedCovariance()});
      case StatesType::eFiltered:
        return std::make_tuple(weights.at(idx), proxy.filtered(),
                               std::optional{proxy.filteredCovariance()});
      case StatesType::eSmoothed:
        return std::make_tuple(weights.at(idx), proxy.smoothed(),
                               std::optional{proxy.smoothedCovariance()});
    }
  }
};

template <typename D, typename Visitor>
auto visitMultiTrajectoryMultiComponents(
    const MultiTrajectory<D> &traj,
    std::vector<MultiTrajectoryTraits::IndexType> tips, Visitor &&visitor) {
  auto sortUniqueValidateTips = [&]() {
    std::sort(tips.begin(), tips.end());
    tips.erase(std::unique(tips.begin(), tips.end()), tips.end());

    auto invalid_it = std::find(tips.begin(), tips.end(),
                                std::numeric_limits<uint16_t>::max());
    if (invalid_it != tips.end()) {
      tips.erase(invalid_it);
    }
  };

  sortUniqueValidateTips();

  while (!tips.empty()) {
    visitor(tips);

    for (auto &tip : tips) {
      tip = traj.getTrackState(tip).previous();
    }

    sortUniqueValidateTips();
  }
}

/// @brief This function takes two MultiTrajectory objects and corresponding
/// index lists (one of the backward pass, one of the forward pass), combines
/// them, applies smoothing, and returns a new, single-component MultiTrajectory
/// TODO this function does not handle outliers correctly at the moment I think
/// TODO change std::vector< size_t > to boost::small_vector for better
/// performance
template <typename traj_t>
auto smoothAndCombineTrajectories(
    const MultiTrajectory<traj_t> &fwd,
    const std::vector<MultiTrajectoryTraits::IndexType> &fwdStartTips,
    const std::map<MultiTrajectoryTraits::IndexType, double> &fwdWeights,
    const MultiTrajectory<traj_t> &bwd,
    const std::vector<MultiTrajectoryTraits::IndexType> &bwdStartTips,
    const std::map<MultiTrajectoryTraits::IndexType, double> &bwdWeights,
    bool doSmoothing, LoggerWrapper logger = getDummyLogger()) {
  KalmanFitterResult<traj_t> result;
  result.fittedStates = std::make_shared<traj_t>();

  visitMultiTrajectoryMultiComponents(
      bwd, bwdStartTips, [&](const auto &bwdTips) {
        const auto firstBwdState = bwd.getTrackState(bwdTips.front());
        const auto &currentSurface = firstBwdState.referenceSurface();

        // Search corresponding forward tips
        const auto bwdGeoId = currentSurface.geometryId();
        std::vector<MultiTrajectoryTraits::IndexType> fwdTips;

        for (const auto tip : fwdStartTips) {
          fwd.visitBackwards(tip, [&](const auto &state) {
            if (state.referenceSurface().geometryId() == bwdGeoId) {
              fwdTips.push_back(state.index());
            }
          });
        }

        // Check if we have forward tips
        if (fwdTips.empty()) {
          ACTS_WARNING("Did not find forward states on surface " << bwdGeoId);
          return;
        }

        // Ensure we have no duplicates
        std::sort(fwdTips.begin(), fwdTips.end());
        fwdTips.erase(std::unique(fwdTips.begin(), fwdTips.end()),
                      fwdTips.end());

        // Add state to MultiTrajectory
        result.lastTrackIndex = result.fittedStates.addTrackState(
            TrackStatePropMask::All, result.lastTrackIndex);
        result.processedStates++;

        auto proxy = result.fittedStates.getTrackState(result.lastTrackIndex);

        // This way we copy all relevant flags and the calibrated field. However
        // this assumes that the relevant flags do not differ between components
        proxy.copyFrom(firstBwdState);

        // Define some Projector types we need in the following
        using PredProjector =
            MultiTrajectoryProjector<StatesType::ePredicted, traj_t>;
        using FiltProjector =
            MultiTrajectoryProjector<StatesType::eFiltered, traj_t>;

        if (proxy.typeFlags().test(Acts::TrackStateFlag::HoleFlag)) {
          result.measurementHoles++;
        } else {
          // We also need to save outlier states here, otherwise they would not
          // be included in the MT if they are at the end of the track
          result.lastMeasurementIndex = result.lastTrackIndex;
        }

        // If we have a hole or an outlier, just take the combination of
        // filtered and predicted and no smoothed state
        if (not proxy.typeFlags().test(Acts::TrackStateFlag::MeasurementFlag)) {
          const auto [mean, cov] = combineBoundGaussianMixture(
              bwdTips.begin(), bwdTips.end(), FiltProjector{bwd, bwdWeights});

          proxy.predicted() = mean;
          proxy.predictedCovariance() = cov.value();
          using PM = TrackStatePropMask;
          proxy.shareFrom(proxy, PM::Predicted, PM::Filtered);

        } else {
          result.measurementStates++;

          // The predicted state is the forward pass
          const auto [fwdMeanPred, fwdCovPred] = combineBoundGaussianMixture(
              fwdTips.begin(), fwdTips.end(), PredProjector{fwd, fwdWeights});
          proxy.predicted() = fwdMeanPred;
          proxy.predictedCovariance() = fwdCovPred.value();

          // The filtered state is the backward pass
          const auto [bwdMeanFilt, bwdCovFilt] = combineBoundGaussianMixture(
              bwdTips.begin(), bwdTips.end(), FiltProjector{bwd, bwdWeights});
          proxy.filtered() = bwdMeanFilt;
          proxy.filteredCovariance() = bwdCovFilt.value();

          // Do the smoothing
          if (doSmoothing) {
            auto smoothedStateResult = bayesianSmoothing(
                fwdTips.begin(), fwdTips.end(), bwdTips.begin(), bwdTips.end(),
                PredProjector{fwd, fwdWeights}, FiltProjector{bwd, bwdWeights});

            if (!smoothedStateResult.ok()) {
              ACTS_WARNING("Smoothing failed on " << bwdGeoId);
              return;
            }

            const auto &smoothedState = *smoothedStateResult;

            // The smoothed state is a combination
            const auto [smoothedMean, smoothedCov] =
                combineBoundGaussianMixture(smoothedState.begin(),
                                            smoothedState.end());
            proxy.smoothed() = smoothedMean;
            proxy.smoothedCovariance() = smoothedCov.value();
            ACTS_VERBOSE("Added smoothed state to MultiTrajectory");
          }
        }
      });
<<<<<<< HEAD
=======
    }

    // Check if we have forward tips
    if (fwdTips.empty()) {
      ACTS_WARNING("Did not find forward states on surface " << bwdGeoId);
      continue;
    }

    // Ensure we have no duplicates
    std::sort(fwdTips.begin(), fwdTips.end());
    fwdTips.erase(std::unique(fwdTips.begin(), fwdTips.end()), fwdTips.end());

    // Add state to MultiTrajectory
    result.lastTrackIndex = result.fittedStates.addTrackState(
        TrackStatePropMask::All, result.lastTrackIndex);
    result.processedStates++;

    auto proxy = result.fittedStates.getTrackState(result.lastTrackIndex);

    // This way we copy all relevant flags and the calibrated field. However
    // this assumes that the relevant flags do not differ between components
    proxy.copyFrom(firstBwdState);

    // Define some Projector types we need in the following
    using PredProjector =
        MultiTrajectoryProjector<StatesType::ePredicted, traj_t>;
    using FiltProjector =
        MultiTrajectoryProjector<StatesType::eFiltered, traj_t>;

    if (proxy.typeFlags().test(Acts::TrackStateFlag::HoleFlag)) {
      result.measurementHoles++;
    } else {
      // We also need to save outlier states here, otherwise they would not be
      // included in the MT if they are at the end of the track
      result.lastMeasurementIndex = result.lastTrackIndex;
    }

    // If we have a hole or an outlier, just take the combination of filtered
    // and predicted and no smoothed state
    if (not proxy.typeFlags().test(Acts::TrackStateFlag::MeasurementFlag)) {
      const auto [mean, cov] =
          angleDescriptionSwitch(currentSurface, [&](const auto &desc) {
            return combineGaussianMixture(bwdTips,
                                          FiltProjector{bwd, bwdWeights}, desc);
          });

      proxy.predicted() = mean;
      proxy.predictedCovariance() = cov.value();
      using PM = TrackStatePropMask;
      proxy.shareFrom(proxy, PM::Predicted, PM::Filtered);

    }
    // If we have a measurement, do the smoothing
    else {
      result.measurementStates++;

      // The predicted state is the forward pass
      const auto [fwdMeanPred, fwdCovPred] =
          angleDescriptionSwitch(currentSurface, [&](const auto &desc) {
            return combineGaussianMixture(fwdTips,
                                          PredProjector{fwd, fwdWeights}, desc);
          });
      proxy.predicted() = fwdMeanPred;
      proxy.predictedCovariance() = fwdCovPred.value();

      // The filtered state is the backward pass
      const auto [bwdMeanFilt, bwdCovFilt] =
          angleDescriptionSwitch(currentSurface, [&](const auto &desc) {
            return combineGaussianMixture(bwdTips,
                                          FiltProjector{bwd, bwdWeights}, desc);
          });
      proxy.filtered() = bwdMeanFilt;
      proxy.filteredCovariance() = bwdCovFilt.value();

      // Do the smoothing
      auto smoothedStateResult = bayesianSmoothing(
          fwdTips.begin(), fwdTips.end(), bwdTips.begin(), bwdTips.end(),
          PredProjector{fwd, fwdWeights}, FiltProjector{bwd, bwdWeights});

      if (!smoothedStateResult.ok()) {
        ACTS_WARNING("Smoothing failed on " << bwdGeoId);
        continue;
      }

      const auto &smoothedState = *smoothedStateResult;

      if constexpr (ReturnSmootedStates) {
        smoothedStates.push_back({&currentSurface, smoothedState});
      }

      // The smoothed state is a combination
      const auto [smoothedMean, smoothedCov] =
          angleDescriptionSwitch(currentSurface, [&](const auto &desc) {
            return combineGaussianMixture(smoothedState, Identity{}, desc);
          });
      proxy.smoothed() = smoothedMean;
      proxy.smoothedCovariance() = smoothedCov.value();
      ACTS_VERBOSE("Added smoothed state to MultiTrajectory");
    }
  }
>>>>>>> 2a1bc8e9

  result.smoothed = true;
  result.reversed = true;
  result.finished = true;

  return result;
}

}  // namespace detail
}  // namespace Acts<|MERGE_RESOLUTION|>--- conflicted
+++ resolved
@@ -195,8 +195,11 @@
         // If we have a hole or an outlier, just take the combination of
         // filtered and predicted and no smoothed state
         if (not proxy.typeFlags().test(Acts::TrackStateFlag::MeasurementFlag)) {
-          const auto [mean, cov] = combineBoundGaussianMixture(
-              bwdTips.begin(), bwdTips.end(), FiltProjector{bwd, bwdWeights});
+          const auto [mean, cov] =
+              angleDescriptionSwitch(currentSurface, [&](const auto &desc) {
+                return combineGaussianMixture(
+                    bwdTips, FiltProjector{bwd, bwdWeights}, desc);
+              });
 
           proxy.predicted() = mean;
           proxy.predictedCovariance() = cov.value();
@@ -207,14 +210,20 @@
           result.measurementStates++;
 
           // The predicted state is the forward pass
-          const auto [fwdMeanPred, fwdCovPred] = combineBoundGaussianMixture(
-              fwdTips.begin(), fwdTips.end(), PredProjector{fwd, fwdWeights});
+          const auto [fwdMeanPred, fwdCovPred] =
+              angleDescriptionSwitch(currentSurface, [&](const auto &desc) {
+                return combineGaussianMixture(
+                    fwdTips, PredProjector{fwd, fwdWeights}, desc);
+              });
           proxy.predicted() = fwdMeanPred;
           proxy.predictedCovariance() = fwdCovPred.value();
 
           // The filtered state is the backward pass
-          const auto [bwdMeanFilt, bwdCovFilt] = combineBoundGaussianMixture(
-              bwdTips.begin(), bwdTips.end(), FiltProjector{bwd, bwdWeights});
+          const auto [bwdMeanFilt, bwdCovFilt] =
+              angleDescriptionSwitch(currentSurface, [&](const auto &desc) {
+                return combineGaussianMixture(
+                    bwdTips, FiltProjector{bwd, bwdWeights}, desc);
+              });
           proxy.filtered() = bwdMeanFilt;
           proxy.filteredCovariance() = bwdCovFilt.value();
 
@@ -241,109 +250,6 @@
           }
         }
       });
-<<<<<<< HEAD
-=======
-    }
-
-    // Check if we have forward tips
-    if (fwdTips.empty()) {
-      ACTS_WARNING("Did not find forward states on surface " << bwdGeoId);
-      continue;
-    }
-
-    // Ensure we have no duplicates
-    std::sort(fwdTips.begin(), fwdTips.end());
-    fwdTips.erase(std::unique(fwdTips.begin(), fwdTips.end()), fwdTips.end());
-
-    // Add state to MultiTrajectory
-    result.lastTrackIndex = result.fittedStates.addTrackState(
-        TrackStatePropMask::All, result.lastTrackIndex);
-    result.processedStates++;
-
-    auto proxy = result.fittedStates.getTrackState(result.lastTrackIndex);
-
-    // This way we copy all relevant flags and the calibrated field. However
-    // this assumes that the relevant flags do not differ between components
-    proxy.copyFrom(firstBwdState);
-
-    // Define some Projector types we need in the following
-    using PredProjector =
-        MultiTrajectoryProjector<StatesType::ePredicted, traj_t>;
-    using FiltProjector =
-        MultiTrajectoryProjector<StatesType::eFiltered, traj_t>;
-
-    if (proxy.typeFlags().test(Acts::TrackStateFlag::HoleFlag)) {
-      result.measurementHoles++;
-    } else {
-      // We also need to save outlier states here, otherwise they would not be
-      // included in the MT if they are at the end of the track
-      result.lastMeasurementIndex = result.lastTrackIndex;
-    }
-
-    // If we have a hole or an outlier, just take the combination of filtered
-    // and predicted and no smoothed state
-    if (not proxy.typeFlags().test(Acts::TrackStateFlag::MeasurementFlag)) {
-      const auto [mean, cov] =
-          angleDescriptionSwitch(currentSurface, [&](const auto &desc) {
-            return combineGaussianMixture(bwdTips,
-                                          FiltProjector{bwd, bwdWeights}, desc);
-          });
-
-      proxy.predicted() = mean;
-      proxy.predictedCovariance() = cov.value();
-      using PM = TrackStatePropMask;
-      proxy.shareFrom(proxy, PM::Predicted, PM::Filtered);
-
-    }
-    // If we have a measurement, do the smoothing
-    else {
-      result.measurementStates++;
-
-      // The predicted state is the forward pass
-      const auto [fwdMeanPred, fwdCovPred] =
-          angleDescriptionSwitch(currentSurface, [&](const auto &desc) {
-            return combineGaussianMixture(fwdTips,
-                                          PredProjector{fwd, fwdWeights}, desc);
-          });
-      proxy.predicted() = fwdMeanPred;
-      proxy.predictedCovariance() = fwdCovPred.value();
-
-      // The filtered state is the backward pass
-      const auto [bwdMeanFilt, bwdCovFilt] =
-          angleDescriptionSwitch(currentSurface, [&](const auto &desc) {
-            return combineGaussianMixture(bwdTips,
-                                          FiltProjector{bwd, bwdWeights}, desc);
-          });
-      proxy.filtered() = bwdMeanFilt;
-      proxy.filteredCovariance() = bwdCovFilt.value();
-
-      // Do the smoothing
-      auto smoothedStateResult = bayesianSmoothing(
-          fwdTips.begin(), fwdTips.end(), bwdTips.begin(), bwdTips.end(),
-          PredProjector{fwd, fwdWeights}, FiltProjector{bwd, bwdWeights});
-
-      if (!smoothedStateResult.ok()) {
-        ACTS_WARNING("Smoothing failed on " << bwdGeoId);
-        continue;
-      }
-
-      const auto &smoothedState = *smoothedStateResult;
-
-      if constexpr (ReturnSmootedStates) {
-        smoothedStates.push_back({&currentSurface, smoothedState});
-      }
-
-      // The smoothed state is a combination
-      const auto [smoothedMean, smoothedCov] =
-          angleDescriptionSwitch(currentSurface, [&](const auto &desc) {
-            return combineGaussianMixture(smoothedState, Identity{}, desc);
-          });
-      proxy.smoothed() = smoothedMean;
-      proxy.smoothedCovariance() = smoothedCov.value();
-      ACTS_VERBOSE("Added smoothed state to MultiTrajectory");
-    }
-  }
->>>>>>> 2a1bc8e9
 
   result.smoothed = true;
   result.reversed = true;
