// This file is part of the ACTS project.
//
// Copyright (C) 2016 CERN for the benefit of the ACTS project
//
// This Source Code Form is subject to the terms of the Mozilla Public
// License, v. 2.0. If a copy of the MPL was not distributed with this
// file, You can obtain one at https://mozilla.org/MPL/2.0/.

#pragma once

#include "Acts/EventData/VectorMultiTrajectory.hpp"
#include "Acts/Propagator/DirectNavigator.hpp"
#include "Acts/Propagator/MultiStepperAborters.hpp"
#include "Acts/Propagator/Navigator.hpp"
#include "Acts/Propagator/StandardAborters.hpp"
#include "Acts/Surfaces/BoundaryTolerance.hpp"
#include "Acts/TrackFitting/GsfOptions.hpp"
#include "Acts/TrackFitting/detail/GsfActor.hpp"
#include "Acts/Utilities/Helpers.hpp"
#include "Acts/Utilities/Logger.hpp"
#include "Acts/Utilities/TrackHelpers.hpp"

namespace Acts {

namespace detail {

/// Type trait to identify if a type is a MultiComponentBoundTrackParameters and
/// to inspect its charge representation if not TODO this probably gives an ugly
/// error message if detectCharge does not compile
template <typename T>
struct IsMultiComponentBoundParameters : public std::false_type {};

template <>
struct IsMultiComponentBoundParameters<MultiComponentBoundTrackParameters>
    : public std::true_type {};

}  // namespace detail

/// Gaussian Sum Fitter implementation.
/// @tparam propagator_t The propagator type on which the algorithm is built on
/// @tparam bethe_heitler_approx_t The type of the Bethe-Heitler-Approximation
/// @tparam traj_t The MultiTrajectory type (backend)
///
/// @note This GSF implementation tries to be as compatible to the KalmanFitter
/// as possible. However, strict compatibility is not garantueed.
/// @note Currently there is no possibility to export the states of the
/// individual components from the GSF, the only information returned in the
/// MultiTrajectory are the means of the states. Therefore, also NO dedicated
/// component smoothing is performed as described e.g. by R. Fruewirth.
template <typename propagator_t, typename bethe_heitler_approx_t,
          typename traj_t>
struct GaussianSumFitter {
  GaussianSumFitter(propagator_t&& propagator, bethe_heitler_approx_t&& bha,
                    std::unique_ptr<const Logger> _logger =
                        getDefaultLogger("GSF", Logging::INFO))
      : m_propagator(std::move(propagator)),
        m_betheHeitlerApproximation(std::move(bha)),
        m_logger{std::move(_logger)},
        m_actorLogger(m_logger->cloneWithSuffix("Actor")) {}

  /// The propagator instance used by the fit function
  propagator_t m_propagator;

  /// The fitter holds the instance of the bethe heitler approx
  bethe_heitler_approx_t m_betheHeitlerApproximation;

  /// The logger
  std::unique_ptr<const Logger> m_logger;
  std::unique_ptr<const Logger> m_actorLogger;

  const Logger& logger() const { return *m_logger; }

  /// The navigator type
  using GsfNavigator = typename propagator_t::Navigator;

  /// The actor type
  using GsfActor = detail::GsfActor<bethe_heitler_approx_t, traj_t>;

  /// This allows to break the propagation by setting the navigationBreak
  /// TODO refactor once we can do this more elegantly
  struct NavigationBreakAborter {
    NavigationBreakAborter() = default;

    template <typename propagator_state_t, typename stepper_t,
              typename navigator_t>
    bool checkAbort(propagator_state_t& state, const stepper_t& /*stepper*/,
                    const navigator_t& navigator,
                    const Logger& /*logger*/) const {
      return navigator.navigationBreak(state.navigation);
    }
  };

  /// @brief The fit function for the Direct navigator
  template <typename source_link_it_t, typename start_parameters_t,
            TrackContainerFrontend track_container_t>
  auto fit(source_link_it_t begin, source_link_it_t end,
           const start_parameters_t& sParameters,
           const GsfOptions<traj_t>& options,
           const std::vector<const Surface*>& sSequence,
           track_container_t& trackContainer) const {
    // Check if we have the correct navigator
    static_assert(
        std::is_same_v<DirectNavigator, typename propagator_t::Navigator>);

    // Initialize the forward propagation with the DirectNavigator
    auto fwdPropInitializer = [&sSequence, this](const auto& opts) {
      using Actors = ActorList<GsfActor, NavigationBreakAborter>;
      using PropagatorOptions = typename propagator_t::template Options<Actors>;

      PropagatorOptions propOptions(opts.geoContext, opts.magFieldContext);

      propOptions.setPlainOptions(opts.propagatorPlainOptions);

      propOptions.navigation.surfaces = sSequence;
      propOptions.actorList.template get<GsfActor>()
          .m_cfg.bethe_heitler_approx = &m_betheHeitlerApproximation;

      return propOptions;
    };

    // Initialize the backward propagation with the DirectNavigator
    auto bwdPropInitializer = [&sSequence, this](const auto& opts) {
      using Actors = ActorList<GsfActor>;
      using PropagatorOptions = typename propagator_t::template Options<Actors>;

      std::vector<const Surface*> backwardSequence(
          std::next(sSequence.rbegin()), sSequence.rend());
      backwardSequence.push_back(opts.referenceSurface);

      PropagatorOptions propOptions(opts.geoContext, opts.magFieldContext);

      propOptions.setPlainOptions(opts.propagatorPlainOptions);

      propOptions.navigation.surfaces = backwardSequence;
      propOptions.actorList.template get<GsfActor>()
          .m_cfg.bethe_heitler_approx = &m_betheHeitlerApproximation;

      return propOptions;
    };

    return fit_impl(begin, end, sParameters, options, fwdPropInitializer,
                    bwdPropInitializer, trackContainer);
  }

  /// @brief The fit function for the standard navigator
  template <typename source_link_it_t, typename start_parameters_t,
            TrackContainerFrontend track_container_t>
  auto fit(source_link_it_t begin, source_link_it_t end,
           const start_parameters_t& sParameters,
           const GsfOptions<traj_t>& options,
           track_container_t& trackContainer) const {
    // Check if we have the correct navigator
    static_assert(std::is_same_v<Navigator, typename propagator_t::Navigator>);

    // Initialize the forward propagation with the DirectNavigator
    auto fwdPropInitializer = [this](const auto& opts) {
      using Actors =
          ActorList<GsfActor, EndOfWorldReached, NavigationBreakAborter>;
      using PropagatorOptions = typename propagator_t::template Options<Actors>;

      PropagatorOptions propOptions(opts.geoContext, opts.magFieldContext);

      propOptions.setPlainOptions(opts.propagatorPlainOptions);

      propOptions.actorList.template get<GsfActor>()
          .m_cfg.bethe_heitler_approx = &m_betheHeitlerApproximation;

      return propOptions;
    };

    // Initialize the backward propagation with the DirectNavigator
    auto bwdPropInitializer = [this](const auto& opts) {
      using Actors = ActorList<GsfActor, EndOfWorldReached>;
      using PropagatorOptions = typename propagator_t::template Options<Actors>;

      PropagatorOptions propOptions(opts.geoContext, opts.magFieldContext);

      propOptions.setPlainOptions(opts.propagatorPlainOptions);

      propOptions.actorList.template get<GsfActor>()
          .m_cfg.bethe_heitler_approx = &m_betheHeitlerApproximation;

      return propOptions;
    };

    return fit_impl(begin, end, sParameters, options, fwdPropInitializer,
                    bwdPropInitializer, trackContainer);
  }

  /// The generic implementation of the fit function.
  /// TODO check what this function does with the referenceSurface is e.g. the
  /// first measurementSurface
  template <typename source_link_it_t, typename start_parameters_t,
            typename fwd_prop_initializer_t, typename bwd_prop_initializer_t,
            TrackContainerFrontend track_container_t>
  Acts::Result<typename track_container_t::TrackProxy> fit_impl(
      source_link_it_t begin, source_link_it_t end,
      const start_parameters_t& sParameters, const GsfOptions<traj_t>& options,
      const fwd_prop_initializer_t& fwdPropInitializer,
      const bwd_prop_initializer_t& bwdPropInitializer,
      track_container_t& trackContainer) const {
    // return or abort utility
    auto return_error_or_abort = [&](auto error) {
      if (options.abortOnError) {
        std::abort();
      }
      return error;
    };

    // Define directions based on input propagation direction. This way we can
    // refer to 'forward' and 'backward' regardless of the actual direction.
    const auto gsfForward = options.propagatorPlainOptions.direction;
    const auto gsfBackward = gsfForward.invert();

    // Check if the start parameters are on the start surface
    auto intersectionStatusStartSurface =
        sParameters.referenceSurface()
            .intersect(GeometryContext{},
                       sParameters.position(GeometryContext{}),
                       sParameters.direction(), BoundaryTolerance::None())
            .closest()
            .status();

    if (intersectionStatusStartSurface != Intersection3D::Status::onSurface) {
      ACTS_DEBUG(
          "Surface intersection of start parameters WITH bound-check failed");
    }

    // To be able to find measurements later, we put them into a map
    // We need to copy input SourceLinks anyway, so the map can own them.
    ACTS_VERBOSE("Preparing " << std::distance(begin, end)
                              << " input measurements");
    std::map<GeometryIdentifier, SourceLink> inputMeasurements;
    for (auto it = begin; it != end; ++it) {
      SourceLink sl = *it;
      inputMeasurements.emplace(
          options.extensions.surfaceAccessor(sl)->geometryId(), std::move(sl));
    }

    ACTS_VERBOSE(
        "Gsf: Final measurement map size: " << inputMeasurements.size());

    if (sParameters.covariance() == std::nullopt) {
      return GsfError::StartParametersHaveNoCovariance;
    }

    /////////////////
    // Forward pass
    /////////////////
    ACTS_VERBOSE("+-----------------------------+");
    ACTS_VERBOSE("| Gsf: Do forward propagation |");
    ACTS_VERBOSE("+-----------------------------+");

    auto fwdResult = [&]() {
      auto fwdPropOptions = fwdPropInitializer(options);

      // Catch the actor and set the measurements
      auto& actor = fwdPropOptions.actorList.template get<GsfActor>();
      actor.setOptions(options);
      actor.m_cfg.inputMeasurements = &inputMeasurements;
      actor.m_cfg.numberMeasurements = inputMeasurements.size();
      actor.m_cfg.inReversePass = false;
      actor.m_cfg.logger = m_actorLogger.get();

      fwdPropOptions.direction = gsfForward;

      // If necessary convert to MultiComponentBoundTrackParameters
      using IsMultiParameters =
          detail::IsMultiComponentBoundParameters<start_parameters_t>;

      // dirty optional because parameters are not default constructible
      std::optional<MultiComponentBoundTrackParameters> params;

      // This allows the initialization with single- and multicomponent start
      // parameters
      if constexpr (!IsMultiParameters::value) {
        params = MultiComponentBoundTrackParameters(
            sParameters.referenceSurface().getSharedPtr(),
            sParameters.parameters(), *sParameters.covariance(),
            sParameters.particleHypothesis());
      } else {
        params = sParameters;
      }

      auto state = m_propagator.makeState(*params, fwdPropOptions);

      auto& r = state.template get<typename GsfActor::result_type>();
      r.fittedStates = &trackContainer.trackStateContainer();

      auto propagationResult = m_propagator.propagate(state);

      return m_propagator.makeResult(std::move(state), propagationResult,
                                     fwdPropOptions, false);
    }();

    if (!fwdResult.ok()) {
      return return_error_or_abort(fwdResult.error());
    }

    const auto& fwdGsfResult =
        fwdResult->template get<typename GsfActor::result_type>();

    if (!fwdGsfResult.result.ok()) {
      return return_error_or_abort(fwdGsfResult.result.error());
    }

    if (fwdGsfResult.measurementStates == 0) {
      return return_error_or_abort(GsfError::NoMeasurementStatesCreatedForward);
    }

    ACTS_VERBOSE("Finished forward propagation");
    ACTS_VERBOSE("- visited surfaces: " << fwdGsfResult.visitedSurfaces.size());
    ACTS_VERBOSE("- processed states: " << fwdGsfResult.processedStates);
    ACTS_VERBOSE("- measurement states: " << fwdGsfResult.measurementStates);

    std::size_t nInvalidBetheHeitler = fwdGsfResult.nInvalidBetheHeitler.val();
    double maxPathXOverX0 = fwdGsfResult.maxPathXOverX0.val();

    //////////////////
    // Backward pass
    //////////////////
    ACTS_VERBOSE("+------------------------------+");
    ACTS_VERBOSE("| Gsf: Do backward propagation |");
    ACTS_VERBOSE("+------------------------------+");

    auto bwdResult = [&]() {
      auto bwdPropOptions = bwdPropInitializer(options);

      auto& actor = bwdPropOptions.actorList.template get<GsfActor>();
      actor.setOptions(options);
      actor.m_cfg.inputMeasurements = &inputMeasurements;
      actor.m_cfg.inReversePass = true;
      actor.m_cfg.logger = m_actorLogger.get();

      bwdPropOptions.direction = gsfBackward;

      const Surface& target = options.referenceSurface
                                  ? *options.referenceSurface
                                  : sParameters.referenceSurface();

<<<<<<< HEAD
      assert(!fwdGsfResult.lastMeasurementComponents.empty());
      assert(fwdGsfResult.lastMeasurementSurface != nullptr);
      Acts::detail::normalizeWeights(fwdGsfResult.lastMeasurementComponents,
                       [](auto& c) -> double& { return std::get<double>(c); });
      MultiComponentBoundTrackParameters params(
          fwdGsfResult.lastMeasurementSurface->getSharedPtr(),
          fwdGsfResult.lastMeasurementComponents,
          sParameters.particleHypothesis());

=======
      const auto& params = *fwdGsfResult.lastMeasurementState;
>>>>>>> 3d6f7039
      auto state =
          m_propagator.template makeState<MultiComponentBoundTrackParameters,
                                          decltype(bwdPropOptions),
                                          MultiStepperSurfaceReached>(
              params, target, bwdPropOptions);

      assert(
          (fwdGsfResult.lastMeasurementTip != MultiTrajectoryTraits::kInvalid &&
           "tip is invalid"));

      auto proxy = trackContainer.trackStateContainer().getTrackState(
          fwdGsfResult.lastMeasurementTip);
      proxy.shareFrom(TrackStatePropMask::Filtered,
                      TrackStatePropMask::Smoothed);

      auto& r = state.template get<typename GsfActor::result_type>();
      r.fittedStates = &trackContainer.trackStateContainer();
      r.currentTip = fwdGsfResult.lastMeasurementTip;
      r.visitedSurfaces.push_back(&proxy.referenceSurface());
      r.surfacesVisitedBwdAgain.push_back(&proxy.referenceSurface());
      r.measurementStates++;
      r.processedStates++;

      auto propagationResult = m_propagator.propagate(state);

      return m_propagator.makeResult(std::move(state), propagationResult,
                                     target, bwdPropOptions);
    }();

    if (!bwdResult.ok()) {
      return return_error_or_abort(bwdResult.error());
    }

    auto& bwdGsfResult =
        bwdResult->template get<typename GsfActor::result_type>();

    if (!bwdGsfResult.result.ok()) {
      return return_error_or_abort(bwdGsfResult.result.error());
    }

    if (bwdGsfResult.measurementStates == 0) {
      return return_error_or_abort(
          GsfError::NoMeasurementStatesCreatedBackward);
    }

    // For the backward pass we want the counters at in end (= at the
    // interaction point) and not at the last measurement surface
    bwdGsfResult.nInvalidBetheHeitler.update();
    bwdGsfResult.maxPathXOverX0.update();
    bwdGsfResult.sumPathXOverX0.update();
    nInvalidBetheHeitler += bwdGsfResult.nInvalidBetheHeitler.val();
    maxPathXOverX0 =
        std::max(maxPathXOverX0, bwdGsfResult.maxPathXOverX0.val());

    if (nInvalidBetheHeitler > 0) {
      ACTS_WARNING("Encountered " << nInvalidBetheHeitler
                                  << " cases where x/X0 exceeds the range "
                                     "of the Bethe-Heitler-Approximation. The "
                                     "maximum x/X0 encountered was "
                                  << maxPathXOverX0
                                  << ". Enable DEBUG output "
                                     "for more information.");
    }

    ////////////////////////////////////
    // Create Kalman Result
    ////////////////////////////////////
    ACTS_VERBOSE("Gsf - States summary:");
    ACTS_VERBOSE("- Fwd measurement states: " << fwdGsfResult.measurementStates
                                              << ", holes: "
                                              << fwdGsfResult.measurementHoles);
    ACTS_VERBOSE("- Bwd measurement states: " << bwdGsfResult.measurementStates
                                              << ", holes: "
                                              << bwdGsfResult.measurementHoles);

    // TODO should this be warning level? it happens quite often... Investigate!
    if (bwdGsfResult.measurementStates != fwdGsfResult.measurementStates) {
      ACTS_DEBUG("Fwd and bwd measurement states do not match");
    }

    // Go through the states and assign outliers / unset smoothed if surface not
    // passed in backward pass
    const auto& foundBwd = bwdGsfResult.surfacesVisitedBwdAgain;
    std::size_t measurementStatesFinal = 0;

    for (auto state : fwdGsfResult.fittedStates->reverseTrackStateRange(
             fwdGsfResult.currentTip)) {
      const bool found =
          rangeContainsValue(foundBwd, &state.referenceSurface());
      if (!found && state.typeFlags().test(MeasurementFlag)) {
        state.typeFlags().set(OutlierFlag);
        state.typeFlags().reset(MeasurementFlag);
        state.unset(TrackStatePropMask::Smoothed);
      }

      measurementStatesFinal +=
          static_cast<std::size_t>(state.typeFlags().test(MeasurementFlag));
    }

    if (measurementStatesFinal == 0) {
      return return_error_or_abort(GsfError::NoMeasurementStatesCreatedFinal);
    }

    auto track = trackContainer.makeTrack();
    track.tipIndex() = fwdGsfResult.lastMeasurementTip;

    if (options.referenceSurface) {
      const auto& params = *bwdResult->endParameters;

      const auto [finalPars, finalCov] = detail::mergeGaussianMixture(
          params.components(), params.referenceSurface(),
          options.componentMergeMethod, [](auto& t) {
            return std::tie(std::get<0>(t), std::get<1>(t), *std::get<2>(t));
          });

      track.parameters() = finalPars;
      track.covariance() = finalCov;

      track.setReferenceSurface(params.referenceSurface().getSharedPtr());

      if (trackContainer.hasColumn(
              hashString(GsfConstants::kFinalMultiComponentStateColumn))) {
        ACTS_DEBUG("Add final multi-component state to track");
        track.template component<GsfConstants::FinalMultiComponentState>(
            GsfConstants::kFinalMultiComponentStateColumn) = std::move(params);
      }
    }

    if (trackContainer.hasColumn(
            hashString(GsfConstants::kFwdMaxMaterialXOverX0))) {
      track.template component<double>(GsfConstants::kFwdMaxMaterialXOverX0) =
          fwdGsfResult.maxPathXOverX0.val();
    }
    if (trackContainer.hasColumn(
            hashString(GsfConstants::kFwdSumMaterialXOverX0))) {
      track.template component<double>(GsfConstants::kFwdSumMaterialXOverX0) =
          fwdGsfResult.sumPathXOverX0.val();
    }

    calculateTrackQuantities(track);

    return track;
  }
};

}  // namespace Acts<|MERGE_RESOLUTION|>--- conflicted
+++ resolved
@@ -338,19 +338,7 @@
                                   ? *options.referenceSurface
                                   : sParameters.referenceSurface();
 
-<<<<<<< HEAD
-      assert(!fwdGsfResult.lastMeasurementComponents.empty());
-      assert(fwdGsfResult.lastMeasurementSurface != nullptr);
-      Acts::detail::normalizeWeights(fwdGsfResult.lastMeasurementComponents,
-                       [](auto& c) -> double& { return std::get<double>(c); });
-      MultiComponentBoundTrackParameters params(
-          fwdGsfResult.lastMeasurementSurface->getSharedPtr(),
-          fwdGsfResult.lastMeasurementComponents,
-          sParameters.particleHypothesis());
-
-=======
       const auto& params = *fwdGsfResult.lastMeasurementState;
->>>>>>> 3d6f7039
       auto state =
           m_propagator.template makeState<MultiComponentBoundTrackParameters,
                                           decltype(bwdPropOptions),
