// This file is part of the Acts project.
//
// Copyright (C) 2021 CERN for the benefit of the Acts project
//
// This Source Code Form is subject to the terms of the Mozilla Public
// License, v. 2.0. If a copy of the MPL was not distributed with this
// file, You can obtain one at http://mozilla.org/MPL/2.0/.

namespace Acts {

template <typename E, typename R, typename A>
auto MultiEigenStepperLoop<E, R, A>::boundState(
    State& state, const Surface& surface, bool transportCov,
    const FreeToBoundCorrection& freeToBoundCorrection) const
    -> Result<BoundState> {
  if (numberComponents(state) == 1) {
    return SingleStepper::boundState(state.components.front().state, surface,
                                     transportCov, freeToBoundCorrection);
  } else if (m_finalReductionMethod == FinalReductionMethod::eMaxWeight) {
    auto cmpIt = std::max_element(
        state.components.begin(), state.components.end(),
        [](const auto& a, const auto& b) { return a.weight < b.weight; });

    return SingleStepper::boundState(cmpIt->state, surface, transportCov,
                                     freeToBoundCorrection);
  } else {
    SmallVector<std::pair<double, BoundTrackParameters>> states;
    double accumulatedPathLength = 0.0;
    int failedBoundTransforms = 0;

    for (auto i = 0ul; i < numberComponents(state); ++i) {
      auto bs = SingleStepper::boundState(state.components[i].state, surface,
                                          transportCov, freeToBoundCorrection);

      if (bs.ok()) {
        states.push_back(
            {state.components[i].weight, std::get<BoundTrackParameters>(*bs)});
        accumulatedPathLength +=
            std::get<double>(*bs) * state.components[i].weight;
      } else {
        failedBoundTransforms++;
      }
    }

    if (states.size() == 0) {
      return MultiStepperError::AllComponentsConversionToBoundFailed;
    }

    if (failedBoundTransforms > 0) {
      return MultiStepperError::SomeComponentsConversionToBoundFailed;
    }

<<<<<<< HEAD
    // TODO At ATLAS, the final parameters seem to be computed with the mode of
    // the mixture. At the moment, we use the mean of the mixture here, but
    // there should be done a comparison sometimes in the future. This could
    // also be configurable maybe...
=======
>>>>>>> 7b58845a
    const auto proj = [&](const auto& wbs) {
      return std::tie(wbs.first, wbs.second.parameters(),
                      wbs.second.covariance());
    };

<<<<<<< HEAD
    const auto [params, cov] =
=======
    auto [params, cov] =
>>>>>>> 7b58845a
        detail::angleDescriptionSwitch(surface, [&](const auto& desc) {
          return detail::combineGaussianMixture(states, proj, desc);
        });

    // Mode covariance estimation not yet done
    if (m_finalReductionMethod == FinalReductionMethod::eMode) {
      const auto mode =
          detail::angleDescriptionSwitch(surface, [&](const auto& desc) {
            return detail::computeModeOfMixture(states, proj, desc);
          });
      if (mode) {
        params = *mode;
        std::cout << "INFO: Mode found\n";
      } else {
        std::cout << "INFO: No mode found\n";
      }
    }

    return BoundState{BoundTrackParameters(surface.getSharedPtr(), params, cov),
                      Jacobian::Zero(), accumulatedPathLength};
  }
}

template <typename E, typename R, typename A>
auto MultiEigenStepperLoop<E, R, A>::curvilinearState(State& state,
                                                      bool transportCov) const
    -> CurvilinearState {
  if (numberComponents(state) == 1) {
    return SingleStepper::curvilinearState(state.components.front().state,
                                           transportCov);
  } else if (m_finalReductionMethod == FinalReductionMethod::eMaxWeight) {
    auto cmpIt = std::max_element(
        state.components.begin(), state.components.end(),
        [](const auto& a, const auto& b) { return a.weight < b.weight; });

    return SingleStepper::curvilinearState(cmpIt->state, transportCov);
  } else {
    Vector4 pos4 = Vector4::Zero();
    Vector3 dir = Vector3::Zero();
    ActsScalar qop = 0.0;
    BoundSymMatrix cov = BoundSymMatrix::Zero();
    ActsScalar pathLenth = 0.0;

    // TODO At ATLAS, the final parameters seem to be computed with the mode of
    // the mixture. At the moment, we use the mean of the mixture here, but
    // there should be done a comparison sometimes in the future. This could
    // also be configurable maybe...
    for (auto i = 0ul; i < numberComponents(state); ++i) {
      const auto [cp, jac, pl] = SingleStepper::curvilinearState(
          state.components[i].state, transportCov);

      pos4 += state.components[i].weight * cp.fourPosition(state.geoContext);
      dir += state.components[i].weight * cp.unitDirection();
      qop += state.components[i].weight * (cp.charge() / cp.absoluteMomentum());
      if (cp.covariance()) {
        cov += state.components[i].weight * *cp.covariance();
      }
      pathLenth += state.components[i].weight * pathLenth;
    }

    return CurvilinearState{CurvilinearTrackParameters(pos4, dir, qop, cov),
                            Jacobian::Zero(), pathLenth};
  }
}

template <typename E, typename R, typename A>
template <typename propagator_state_t>
Result<double> MultiEigenStepperLoop<E, R, A>::step(
    propagator_state_t& state) const {
  const auto& logger = state.options.logger;
  State& stepping = state.stepping;

  // It is not possible to remove components from the vector, since the
  // GSF actor relies on the fact that the ordering and number of
  // components does not change
  auto invalidateComponent = [](auto& cmp) {
    cmp.status = Intersection3D::Status::missed;
    cmp.weight = 0.0;
    cmp.state.pars.template segment<3>(eFreeDir0) = Vector3::Zero();
  };

  // Lambda for reweighting the components
  auto reweight = [](auto& cmps) {
    ActsScalar sumOfWeights = 0.0;
    for (const auto& cmp : cmps) {
      sumOfWeights += cmp.weight;
    }
    for (auto& cmp : cmps) {
      cmp.weight /= sumOfWeights;
    }
  };

  // Update step count
  stepping.steps++;

  // Check if we abort because of m_stepLimitAfterFirstComponentOnSurface
  if (stepping.stepCounterAfterFirstComponentOnSurface) {
    (*stepping.stepCounterAfterFirstComponentOnSurface)++;

    // If the limit is reached, remove all components which are not on a
    // surface, reweight the components, perform no step and return 0
    if (*stepping.stepCounterAfterFirstComponentOnSurface >=
        m_stepLimitAfterFirstComponentOnSurface) {
      for (auto& cmp : stepping.components) {
        if (cmp.status != Intersection3D::Status::onSurface) {
          invalidateComponent(cmp);
        }
      }

      reweight(stepping.components);

      ACTS_VERBOSE("Stepper performed "
                   << m_stepLimitAfterFirstComponentOnSurface
                   << " after the first component hit a surface.");
      ACTS_VERBOSE(
          "-> remove all components not on a surface, perform no step");

      stepping.stepCounterAfterFirstComponentOnSurface.reset();

      return 0.0;
    }
  }

  // Loop over all components and collect results in vector, write some
  // summary information to a stringstream
  SmallVector<std::optional<Result<double>>> results;
  double accumulatedPathLength = 0.0;
  std::size_t errorSteps = 0;

  for (auto& component : stepping.components) {
    // We must also propagate missed components for the case that all
    // components miss the target and we need to re-target
    if (component.status == Intersection3D::Status::onSurface) {
      // We need to add these, so the propagation does not fail if we have only
      // components on surfaces and failing states
      results.emplace_back(std::nullopt);
      continue;
    }

    using ThisSinglePropState =
        SinglePropState<SingleState, decltype(state.navigation),
                        decltype(state.options), decltype(state.geoContext)>;

    ThisSinglePropState single_state(component.state, state.navigation,
                                     state.options, state.geoContext);

    results.emplace_back(SingleStepper::step(single_state));

    if (results.back()->ok()) {
      accumulatedPathLength += component.weight * results.back()->value();
    } else {
      ++errorSteps;
      invalidateComponent(component);
    }
  }

  // Since we have invalidated some components, we need to reweight
  if (errorSteps > 0) {
    reweight(stepping.components);
  }

  // Print the result vector to a string so we can log it
  auto summary = [](auto& result_vec) {
    std::stringstream ss;
    for (auto& optRes : result_vec) {
      if (not optRes) {
        ss << "on surface | ";
      } else if (optRes->ok()) {
        ss << optRes->value() << " | ";
      } else {
        ss << optRes->error() << " | ";
      }
    }
    auto str = ss.str();
    str.resize(str.size() - 3);
    return str;
  };

  // Print the summary
  if (errorSteps == 0) {
    ACTS_VERBOSE("Performed steps: " << summary(results));
  } else {
    ACTS_WARNING("Performed steps with errors: " << summary(results));
  }

  // Return error if there is no ok result
  if (errorSteps == results.size()) {
    return MultiStepperError::AllComponentsSteppingError;
  }

  // Return the weighted accumulated path length of all successful steps
  stepping.pathAccumulated += accumulatedPathLength;
  return accumulatedPathLength;
}
}  // namespace Acts<|MERGE_RESOLUTION|>--- conflicted
+++ resolved
@@ -50,23 +50,12 @@
       return MultiStepperError::SomeComponentsConversionToBoundFailed;
     }
 
-<<<<<<< HEAD
-    // TODO At ATLAS, the final parameters seem to be computed with the mode of
-    // the mixture. At the moment, we use the mean of the mixture here, but
-    // there should be done a comparison sometimes in the future. This could
-    // also be configurable maybe...
-=======
->>>>>>> 7b58845a
     const auto proj = [&](const auto& wbs) {
       return std::tie(wbs.first, wbs.second.parameters(),
                       wbs.second.covariance());
     };
 
-<<<<<<< HEAD
-    const auto [params, cov] =
-=======
     auto [params, cov] =
->>>>>>> 7b58845a
         detail::angleDescriptionSwitch(surface, [&](const auto& desc) {
           return detail::combineGaussianMixture(states, proj, desc);
         });
