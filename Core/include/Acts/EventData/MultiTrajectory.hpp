// This file is part of the Acts project.
//
// Copyright (C) 2019-2020 CERN for the benefit of the Acts project
//
// This Source Code Form is subject to the terms of the Mozilla Public
// License, v. 2.0. If a copy of the MPL was not distributed with this
// file, You can obtain one at http://mozilla.org/MPL/2.0/.

#pragma once

#include "Acts/Definitions/TrackParametrization.hpp"
#include "Acts/EventData/Measurement.hpp"
#include "Acts/EventData/SourceLink.hpp"
#include "Acts/EventData/TrackStatePropMask.hpp"
#include "Acts/Geometry/GeometryContext.hpp"
#include "Acts/Utilities/Helpers.hpp"
#include "Acts/Utilities/TypeTraits.hpp"

#include <bitset>
#include <cstdint>
#include <memory>
#include <type_traits>
#include <vector>

#include <Eigen/Core>

namespace Acts {

/// @enum TrackStateFlag
///
/// This enum describes the type of TrackState
enum TrackStateFlag {
  MeasurementFlag = 0,
  ParameterFlag = 1,
  OutlierFlag = 2,
  HoleFlag = 3,
  MaterialFlag = 4,
  SharedHitFlag = 5,
  NumTrackStateFlags = 6
};

using TrackStateType = std::bitset<TrackStateFlag::NumTrackStateFlags>;

// forward declarations
class MultiTrajectory;
class Surface;

using ProjectorBitset = std::bitset<eBoundSize * eBoundSize>;

namespace detail_lt {
/// Either type T or const T depending on the boolean.
template <typename T, bool select>
using ConstIf = std::conditional_t<select, const T, T>;
/// wrapper for a dynamic Eigen type that adds support for automatic growth
///
/// \warning Assumes the underlying storage has a fixed number of rows
template <typename Storage, size_t kSizeIncrement>
struct GrowableColumns {
  /// Make sure storage for @p n additional columns is allocated. Will update
  /// the size of the container accordingly. The indices added by this call
  /// can safely be written to.
  /// @param n Number of columns to add, defaults to 1.
  /// @return View into the last allocated column
  auto addCol(size_t n = 1) {
    size_t index = m_size + (n - 1);
    while (capacity() <= index) {
      data.conservativeResize(Eigen::NoChange, data.cols() + kSizeIncrement);
    }
    m_size = index + 1;

    // @TODO: do this or not? If we assume this happens only when something is
    // written, the expectation is that everything is zero
    data.col(index).setZero();

    return data.col(index);
  }

  /// Writable access to a column w/o checking its existence first.
  auto col(size_t index) { return data.col(index); }

  /// Read-only access to a column w/o checking its existence first.
  auto col(size_t index) const { return data.col(index); }

  /// Return the current allocated storage capacity
  size_t capacity() const { return static_cast<size_t>(data.cols()); }

  size_t size() const { return m_size; }

 private:
  Storage data;
  size_t m_size{0};
};

/// Type construction helper for coefficients and associated covariances.
template <size_t Size, bool ReadOnlyMaps = true>
struct Types {
  enum {
    Flags = Eigen::ColMajor | Eigen::AutoAlign,
    SizeIncrement = 8,
  };
  using Scalar = ActsScalar;
  // single items
  using Coefficients = Eigen::Matrix<Scalar, Size, 1, Flags>;
  using Covariance = Eigen::Matrix<Scalar, Size, Size, Flags>;
  using CoefficientsMap = Eigen::Map<ConstIf<Coefficients, ReadOnlyMaps>>;
  using CovarianceMap = Eigen::Map<ConstIf<Covariance, ReadOnlyMaps>>;
  // storage of multiple items in flat arrays
  using StorageCoefficients =
      GrowableColumns<Eigen::Array<Scalar, Size, Eigen::Dynamic, Flags>,
                      SizeIncrement>;
  using StorageCovariance =
      GrowableColumns<Eigen::Array<Scalar, Size * Size, Eigen::Dynamic, Flags>,
                      SizeIncrement>;
};

struct IndexData {
  using IndexType = uint16_t;

  static constexpr IndexType kInvalid = UINT16_MAX;

  IndexType irefsurface = kInvalid;
  IndexType iprevious = kInvalid;
  IndexType ipredicted = kInvalid;
  IndexType ifiltered = kInvalid;
  IndexType ismoothed = kInvalid;
  IndexType ijacobian = kInvalid;
  IndexType iprojector = kInvalid;

  double chi2 = 0;
  double pathLength;
  TrackStateType typeFlags;

  IndexType iuncalibrated = kInvalid;
  IndexType icalibrated = kInvalid;
  IndexType icalibratedsourcelink = kInvalid;
  IndexType measdim = 0;
};

/// Proxy object to access a single point on the trajectory.
///
/// @tparam SourceLink Type to link back to an original measurement
/// @tparam M         Maximum number of measurement dimensions
/// @tparam ReadOnly  true for read-only access to underlying storage
template <size_t M, bool ReadOnly = true>
class TrackStateProxy {
 public:
  using Parameters = typename Types<eBoundSize, ReadOnly>::CoefficientsMap;
  using Covariance = typename Types<eBoundSize, ReadOnly>::CovarianceMap;
  using Measurement = typename Types<M, ReadOnly>::CoefficientsMap;
  using MeasurementCovariance = typename Types<M, ReadOnly>::CovarianceMap;

  // as opposed to the types above, this is an actual Matrix (rather than a
  // map)
  // @TODO: Does not copy flags, because this fails: can't have col major row
  // vector, but that's required for 1xN projection matrices below.
  constexpr static auto ProjectorFlags = Eigen::RowMajor | Eigen::AutoAlign;
  using Projector =
      Eigen::Matrix<typename Covariance::Scalar, M, eBoundSize, ProjectorFlags>;
  using EffectiveProjector =
      Eigen::Matrix<typename Projector::Scalar, Eigen::Dynamic, Eigen::Dynamic,
                    ProjectorFlags, M, eBoundSize>;

  /// Index within the trajectory.
  /// @return the index
  size_t index() const { return m_istate; }

  /// Return the index of the track state 'previous' in the track sequence
  /// @return The index of the previous track state.
  size_t previous() const { return data().iprevious; }

  /// Return the index tuple that makes up this track state
  /// @return Mutable ref to index tuple from the parent @c MultiTrajectory
  /// @note This overload is only present in case @c ReadOnly is false.
  template <bool RO = ReadOnly, typename = std::enable_if_t<!RO>>
  IndexData& data() {
    return m_traj->m_index[m_istate];
  }

  /// Build a mask that represents all the allocated components of this track
  /// state proxy
  /// @return The generated mask
  TrackStatePropMask getMask() const;

  /// Copy the contents of another track state proxy into this one
  /// @param other The other track state to copy from
  /// @param mask An optional mask to determine what to copy from
  /// @note If the this track state proxy does not have compatible allocations
  ///       with the source track state proxy, an exception is thrown.
  /// @note The mask parameter will not cause a copy of components that are
  ///       not allocated in the source track state proxy.
  template <bool RO = ReadOnly, bool ReadOnlyOther,
            typename = std::enable_if<!RO>>
  void copyFrom(const TrackStateProxy<M, ReadOnlyOther>& other,
                TrackStatePropMask mask = TrackStatePropMask::All) {
    using PM = TrackStatePropMask;
    auto dest = getMask();
    auto src = other.getMask() &
               mask;  // combine what we have with what we want to copy
    if (static_cast<std::underlying_type_t<TrackStatePropMask>>((src ^ dest) &
                                                                src) != 0) {
      throw std::runtime_error(
          "Attempt track state copy with incompatible allocations");
    }

    // we're sure now this has correct allocations, so just copy
    if (ACTS_CHECK_BIT(src, PM::Predicted)) {
      predicted() = other.predicted();
      predictedCovariance() = other.predictedCovariance();
    }

    if (ACTS_CHECK_BIT(src, PM::Filtered)) {
      filtered() = other.filtered();
      filteredCovariance() = other.filteredCovariance();
    }

    if (ACTS_CHECK_BIT(src, PM::Smoothed)) {
      smoothed() = other.smoothed();
      smoothedCovariance() = other.smoothedCovariance();
    }

    if (ACTS_CHECK_BIT(src, PM::Uncalibrated)) {
      // need to do it this way since other might be nullptr
      m_traj->m_sourceLinks[data().iuncalibrated] =
          other.m_traj->m_sourceLinks[other.data().iuncalibrated];
    }

    if (ACTS_CHECK_BIT(src, PM::Jacobian)) {
      jacobian() = other.jacobian();
    }

    if (ACTS_CHECK_BIT(src, PM::Calibrated)) {
      // need to do it this way since other might be nullptr
      m_traj->m_sourceLinks[data().icalibratedsourcelink] =
          other.m_traj->m_sourceLinks[other.data().icalibratedsourcelink];
      calibrated() = other.calibrated();
      calibratedCovariance() = other.calibratedCovariance();
      data().measdim = other.data().measdim;
      setProjectorBitset(other.projectorBitset());
    }

    chi2() = other.chi2();
    pathLength() = other.pathLength();
    typeFlags() = other.typeFlags();

    // can be nullptr, but we just take that
    setReferenceSurface(other.referenceSurfacePointer());
  }

  /// Return the index tuple that makes up this track state
  /// @return Immutable ref to index tuple from the parent @c MultiTrajectory
  const IndexData& data() const { return m_traj->m_index[m_istate]; }

  /// Reference surface.
  /// @return the reference surface
  const Surface& referenceSurface() const {
    assert(data().irefsurface != IndexData::kInvalid);
    return *m_traj->m_referenceSurfaces[data().irefsurface];
  }

  /// Set the reference surface to a given value
  /// @param srf Shared pointer to the surface to set
  /// @note This overload is only present in case @c ReadOnly is false.
  template <bool RO = ReadOnly, typename = std::enable_if_t<!RO>>
  void setReferenceSurface(std::shared_ptr<const Surface> srf) {
    m_traj->m_referenceSurfaces[data().irefsurface] = std::move(srf);
  }

  /// Track parameters vector. This tries to be somewhat smart and return the
  /// first parameters that are set in this order: predicted -> filtered ->
  /// smoothed
  /// @return one of predicted, filtered or smoothed parameters
  Parameters parameters() const;

  /// Track parameters covariance matrix. This tries to be somewhat smart and
  /// return the
  /// first parameters that are set in this order: predicted -> filtered ->
  /// smoothed
  /// @return one of predicted, filtered or smoothed covariances
  Covariance covariance() const;

  /// Predicted track parameters vector
  /// @return The predicted parameters
  Parameters predicted() const;

  /// Predicted track parameters covariance matrix.
  /// @return The predicted track parameter covariance
  Covariance predictedCovariance() const;

  /// Check whether the predicted parameters+covariance is set
  /// @return Whether it is set or not
  bool hasPredicted() const { return data().ipredicted != IndexData::kInvalid; }

  /// Filtered track parameters vector
  /// @return The filtered parameters
  Parameters filtered() const;

  /// Filtered track parameters covariance matrix
  /// @return The filtered parameters covariance
  Covariance filteredCovariance() const;

  /// Return whether filtered parameters+covariance is set
  /// @return Whether it is set
  bool hasFiltered() const { return data().ifiltered != IndexData::kInvalid; }

  /// Smoothed track parameters vector
  /// @return The smoothed parameters
  Parameters smoothed() const;

  /// Smoothed track parameters covariance matrix
  /// @return the parameter covariance matrix
  Covariance smoothedCovariance() const;

  /// Return whether smoothed parameters+covariance is set
  /// @return Whether it is set
  bool hasSmoothed() const { return data().ismoothed != IndexData::kInvalid; }

  /// Returns the jacobian from the previous trackstate to this one
  /// @return The jacobian matrix
  Covariance jacobian() const;

  /// Returns whether a jacobian is set for this trackstate
  /// @return Whether it is set
  bool hasJacobian() const { return data().ijacobian != IndexData::kInvalid; }

  /// Returns the projector (measurement mapping function) for this track
  /// state. It is derived from the uncalibrated measurement
  /// @note This function returns the overallocated projector. This means it
  /// is of dimension MxM, where M is the maximum number of measurement
  /// dimensions. The NxM submatrix, where N is the actual dimension of the
  /// measurement, is located in the top left corner, everything else is zero.
  /// @return The overallocated projector
  Projector projector() const;

  /// Returns whether a projector is set
  /// @return Whether it is set
  bool hasProjector() const { return data().iprojector != IndexData::kInvalid; }

  /// Returns the projector (measurement mapping function) for this track
  /// state. It is derived from the uncalibrated measurement
  /// @note This function returns the effective projector. This means it
  /// is of dimension NxM, where N is the actual dimension of the
  /// measurement.
  /// @return The effective projector
  EffectiveProjector effectiveProjector() const {
    return projector().topLeftCorner(data().measdim, M);
  }

  /// Set the projector on this track state
  /// This will convert the projector to a more compact bitset representation
  /// and store it.
  /// @param projector The projector in the form of a dense matrix
  /// @note @p projector is assumed to only have 0s or 1s as components.
  template <typename Derived, bool RO = ReadOnly,
            typename = std::enable_if_t<!RO>>
  void setProjector(const Eigen::MatrixBase<Derived>& projector) {
    constexpr int rows = Eigen::MatrixBase<Derived>::RowsAtCompileTime;
    constexpr int cols = Eigen::MatrixBase<Derived>::ColsAtCompileTime;

    static_assert(rows != -1 && cols != -1,
                  "Assignment of dynamic matrices is currently not supported.");

    IndexData& dataref = data();
    assert(dataref.iprojector != IndexData::kInvalid);

    static_assert(rows <= M, "Given projector has too many rows");
    static_assert(cols <= eBoundSize, "Given projector has too many columns");

    // set up full size projector with only zeros
    typename TrackStateProxy::Projector fullProjector =
        decltype(fullProjector)::Zero();

    // assign (potentially) smaller actual projector to matrix, preserving
    // zeroes outside of smaller matrix block.
    fullProjector.template topLeftCorner<rows, cols>() = projector;

    // convert to bitset before storing
    m_traj->m_projectors[dataref.iprojector] = matrixToBitset(fullProjector);
  }

  /// Return whether an uncalibrated measurement (source link) is set
  /// @return Whether it is set
  bool hasUncalibrated() const {
    return data().iuncalibrated != IndexData::kInvalid;
  }

  /// Uncalibrated measurement in the form of a source link. Const version
  /// @return The uncalibrated measurement source link
  const SourceLink& uncalibrated() const;

  /// Set an uncalibrated source link
  /// @param sourceLink The uncalibrated source link to set
  template <bool RO = ReadOnly, typename = std::enable_if_t<!RO>>
  void setUncalibrated(const SourceLink& sourceLink) {
    assert(data().iuncalibrated != IndexData::kInvalid);
    m_traj->m_sourceLinks[data().iuncalibrated] = &sourceLink;
  }

  /// Check if the point has an associated calibrated measurement.
  /// @return Whether it is set
  bool hasCalibrated() const {
    return data().icalibrated != IndexData::kInvalid;
  }

  /// The source link of the calibrated measurement. Const version
  /// @note This does not necessarily have to be the uncalibrated source link.
  /// @return The source link
  const SourceLink& calibratedSourceLink() const;

  /// Set a calibrated source link
  /// @param sourceLink The source link to set
  template <bool RO = ReadOnly, typename = std::enable_if_t<!RO>>
  void setCalibratedSourceLink(const SourceLink& sourceLink) {
    assert(data().icalibratedsourcelink != IndexData::kInvalid);
    m_traj->m_sourceLinks[data().icalibratedsourcelink] = &sourceLink;
  }

  /// Full calibrated measurement vector. Might contain additional zeroed
  /// dimensions.
  /// @return The measurement vector
  Measurement calibrated() const;

  /// Full calibrated measurement covariance matrix. The effective covariance
  /// is located in the top left corner, everything else is zeroed.
  /// @return The measurement covariance matrix
  MeasurementCovariance calibratedCovariance() const;

  /// Dynamic measurement vector with only the valid dimensions.
  /// @return The effective calibrated measurement vector
  auto effectiveCalibrated() const { return calibrated().head(data().measdim); }

  /// Dynamic measurement covariance matrix with only the valid dimensions.
  /// @return The effective calibrated covariance matrix
  auto effectiveCalibratedCovariance() const {
    return calibratedCovariance().topLeftCorner(data().measdim, data().measdim);
  }

  /// Return the (dynamic) number of dimensions stored for this measurement.
  /// @note The underlying storage is overallocated to MeasurementSizeMax
  /// regardless of this value
  /// @return The number of dimensions
  size_t calibratedSize() const { return data().measdim; }

  /// Overwrite existing measurement data.
  ///
  /// @tparam kMeasurementSize Size of the calibrated measurement
  /// @param meas The measurement object to set
  ///
  /// @note This assumes this TrackState stores it's own calibrated
  ///   measurement. **If storage is shared with another TrackState, both will
  ///   be overwritten!**. Also assumes none of the calibrated components is
  ///   *invalid* (i.e. unset) for this TrackState.
  /// @note This does not set the reference surface.
  template <size_t kMeasurementSize, bool RO = ReadOnly,
            typename = std::enable_if_t<!RO>>
  void setCalibrated(
      const Acts::Measurement<BoundIndices, kMeasurementSize>& meas) {
    static_assert(kMeasurementSize <= M,
                  "Input measurement must be within the allowed size");

    IndexData& dataref = data();
    dataref.measdim = kMeasurementSize;

    assert(dataref.icalibratedsourcelink != IndexData::kInvalid);
    m_traj->m_sourceLinks[dataref.icalibratedsourcelink] = &meas.sourceLink();

    assert(hasCalibrated());
    calibrated().setZero();
    calibrated().template head<kMeasurementSize>() = meas.parameters();
    calibratedCovariance().setZero();
    calibratedCovariance()
        .template topLeftCorner<kMeasurementSize, kMeasurementSize>() =
        meas.covariance();
    setProjector(meas.projector());
  }

  /// Write measurement data without touching existing data.
  ///
  /// @tparam kMeasurementSize Size of the calibrated measurement
  /// @param meas The measurement object to set
  ///
  /// @note This allocates new storage for the calibrated measurement. If this
  ///   TrackState previously already had unique storage for these components,
  ///   they will **not be removed**, but may become unaccessible.
  /// @note This does not set the reference surface.
  template <size_t kMeasurementSize, bool RO = ReadOnly,
            typename = std::enable_if_t<!RO>>
  void resetCalibrated(
      const Acts::Measurement<BoundIndices, kMeasurementSize>& meas) {
    static_assert(kMeasurementSize <= M,
                  "Input measurement must be within the allowed size");

    IndexData& dataref = data();
    auto& traj = *m_traj;

    traj.m_sourceLinks.emplace_back();
    dataref.icalibratedsourcelink = traj.m_sourceLinks.size() - 1;

    // force reallocate, whether currently invalid or shared index
    traj.m_meas.addCol();
    traj.m_measCov.addCol();
    // shared index between meas par and cov
    dataref.icalibrated = traj.m_meas.size() - 1;

    traj.m_projectors.emplace_back();
    dataref.iprojector = traj.m_projectors.size() - 1;

    // now actually assign to the allocated entries
    setCalibrated(meas);
  }

  /// Getter/setter for chi2 value associated with the track state
  /// This overload returns a mutable reference, which allows setting a new
  /// value directly into the backing store.
  /// @note this overload is only enabled in case the proxy is not read-only
  /// @return Mutable reference to the chi2 value
  template <bool RO = ReadOnly, typename = std::enable_if_t<!RO>>
  double& chi2() {
    return data().chi2;
  }

  /// Getter for the chi2 value associated with the track state.
  /// This overload returns a copy of the chi2 value, and thus does not allow
  /// modification of the value in the backing storage.
  /// @return the chi2 value of the track state
  double chi2() const { return data().chi2; }

  /// Getter for the path length associated with the track state.
  /// This overloaded is only enabled if not read-only, and returns a mutable
  /// reference.
  /// @return Mutable reference to the pathlength.
  template <bool RO = ReadOnly, typename = std::enable_if_t<!RO>>
  double& pathLength() {
    return data().pathLength;
  }

  /// Getter for the path length. Returns a copy of the path length value.
  /// @return The path length of this track state
  double pathLength() const { return data().pathLength; }

  /// Getter for the type flags associated with the track state.
  /// This overloaded is only enabled if not read-only, and returns a mutable
  /// reference.
  /// @return reference to the type flags.
  template <bool RO = ReadOnly, typename = std::enable_if_t<!RO>>
  TrackStateType& typeFlags() {
    return data().typeFlags;
  }

  /// Getter for the type flags. Returns a copy of the type flags value.
  /// @return The type flags of this track state
  TrackStateType typeFlags() const { return data().typeFlags; }

 private:
  // Private since it can only be created by the trajectory.
  TrackStateProxy(ConstIf<MultiTrajectory, ReadOnly>& trajectory,
                  size_t istate);

  const std::shared_ptr<const Surface>& referenceSurfacePointer() const {
    assert(data().irefsurface != IndexData::kInvalid);
    return m_traj->m_referenceSurfaces[data().irefsurface];
  }

  ProjectorBitset projectorBitset() const {
    assert(data().iprojector != IndexData::kInvalid);
    return m_traj->m_projectors[data().iprojector];
  }

  template <bool RO = ReadOnly, typename = std::enable_if_t<!RO>>
  void setProjectorBitset(ProjectorBitset proj) {
    assert(data().iprojector != IndexData::kInvalid);
    m_traj->m_projectors[data().iprojector] = proj;
  }

  ConstIf<MultiTrajectory, ReadOnly>* m_traj;
  size_t m_istate;

<<<<<<< HEAD
  friend class Acts::MultiTrajectory<SourceLink>;

  // To allow copy operation for differen ReadOnly properties
  friend class TrackStateProxy<source_link_t, M, !ReadOnly>;
=======
  friend class Acts::MultiTrajectory;
  friend class TrackStateProxy<M, true>;
>>>>>>> a95b3f04
};

// implement track state visitor concept
template <typename T, typename TS>
using call_operator_t = decltype(std::declval<T>()(std::declval<TS>()));

template <typename T, typename TS>
constexpr bool VisitorConcept = Concepts ::require<
    Concepts ::either<Concepts ::identical_to<bool, call_operator_t, T, TS>,
                      Concepts ::identical_to<void, call_operator_t, T, TS>>>;

}  // namespace detail_lt

/// Store a trajectory of track states with multiple components.
///
/// This container supports both simple, sequential trajectories as well
/// as combinatorial or multi-component trajectories. Each point can store
/// a parent point such that the trajectory forms a directed, acyclic graph
/// of sub-trajectories. From a set of endpoints, all possible sub-components
/// can be easily identified. Some functionality is provided to simplify
/// iterating over specific sub-components.
class MultiTrajectory {
 public:
  enum {
    MeasurementSizeMax = eBoundSize,
  };
  using ConstTrackStateProxy =
      detail_lt::TrackStateProxy<MeasurementSizeMax, true>;
  using TrackStateProxy = detail_lt::TrackStateProxy<MeasurementSizeMax, false>;

  /// Create an empty trajectory.
  MultiTrajectory() = default;

  /// Add a track state without providing explicit information. Which components
  /// of the track state are initialized/allocated can be controlled via @p mask
  /// @param mask The bitmask that instructs which components to allocate and
  /// which to leave invalid
  /// @param iprevious index of the previous state, SIZE_MAX if first
  /// @return Index of the newly added track state
  size_t addTrackState(TrackStatePropMask mask = TrackStatePropMask::All,
                       size_t iprevious = SIZE_MAX);

  /// Access a read-only point on the trajectory by index.
  /// @param istate The index to access
  /// @return Read only proxy to the stored track state
  ConstTrackStateProxy getTrackState(size_t istate) const {
    return {*this, istate};
  }

  /// Access a writable point on the trajectory by index.
  /// @param istate The index to access
  /// @return Read-write proxy to the stored track state
  TrackStateProxy getTrackState(size_t istate) { return {*this, istate}; }

  /// Visit all previous states starting at a given endpoint.
  ///
  /// @param iendpoint  index of the last state
  /// @param callable   non-modifying functor to be called with each point
  template <typename F>
  void visitBackwards(size_t iendpoint, F&& callable) const;

  /// Apply a function to all previous states starting at a given endpoint.
  ///
  /// @param iendpoint  index of the last state
  /// @param callable   modifying functor to be called with each point
  ///
  /// @warning If the trajectory contains multiple components with common
  ///          points, this can have an impact on the other components.
  template <typename F>
  void applyBackwards(size_t iendpoint, F&& callable);

 private:
  /// index to map track states to the corresponding
  std::vector<detail_lt::IndexData> m_index;
  typename detail_lt::Types<eBoundSize>::StorageCoefficients m_params;
  typename detail_lt::Types<eBoundSize>::StorageCovariance m_cov;
  typename detail_lt::Types<MeasurementSizeMax>::StorageCoefficients m_meas;
  typename detail_lt::Types<MeasurementSizeMax>::StorageCovariance m_measCov;
  typename detail_lt::Types<eBoundSize>::StorageCovariance m_jac;
  std::vector<const SourceLink*> m_sourceLinks;
  std::vector<ProjectorBitset> m_projectors;

  // owning vector of shared pointers to surfaces
  // @TODO: This might be problematic when appending a large number of surfaces
  // trackstates, because vector has to reallocated and thus copy. This might
  // be handled in a smart way by moving but not sure.
  std::vector<std::shared_ptr<const Surface>> m_referenceSurfaces;

  friend class detail_lt::TrackStateProxy<MeasurementSizeMax, true>;
  friend class detail_lt::TrackStateProxy<MeasurementSizeMax, false>;
};

}  // namespace Acts

#include "Acts/EventData/MultiTrajectory.ipp"<|MERGE_RESOLUTION|>--- conflicted
+++ resolved
@@ -574,15 +574,8 @@
   ConstIf<MultiTrajectory, ReadOnly>* m_traj;
   size_t m_istate;
 
-<<<<<<< HEAD
-  friend class Acts::MultiTrajectory<SourceLink>;
-
-  // To allow copy operation for differen ReadOnly properties
-  friend class TrackStateProxy<source_link_t, M, !ReadOnly>;
-=======
   friend class Acts::MultiTrajectory;
   friend class TrackStateProxy<M, true>;
->>>>>>> a95b3f04
 };
 
 // implement track state visitor concept
